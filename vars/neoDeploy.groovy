import com.sap.piper.ConfigurationHelper
import com.sap.piper.Utils
import com.sap.piper.tools.neo.DeployMode
import com.sap.piper.tools.neo.NeoCommandHelper
import com.sap.piper.tools.neo.WarAction
import groovy.transform.Field

import static com.sap.piper.Prerequisites.checkScript

@Field String STEP_NAME = getClass().getName()
@Field Set GENERAL_CONFIG_KEYS = [
    'neo'
]
@Field Set STEP_CONFIG_KEYS = GENERAL_CONFIG_KEYS.plus([
    'dockerEnvVars',
    'dockerImage',
    'dockerOptions',
    'neoHome'
])

@Field Set PARAMETER_KEYS = STEP_CONFIG_KEYS.plus([
    'source',
    'deployMode',
    'warAction'
])

void call(parameters = [:]) {
    handlePipelineStepErrors(stepName: STEP_NAME, stepParameters: parameters) {

        def script = checkScript(this, parameters) ?: this

        def utils = parameters.utils ?: new Utils()

        prepareDefaultValues script: script

        // load default & individual configuration
        Map configuration = ConfigurationHelper.newInstance(this)
            .loadStepDefaults()
            .mixinGeneralConfig(script.commonPipelineEnvironment, GENERAL_CONFIG_KEYS)
            .mixinStepConfig(script.commonPipelineEnvironment, STEP_CONFIG_KEYS)
            .mixinStageConfig(script.commonPipelineEnvironment, parameters.stageName ?: env.STAGE_NAME, STEP_CONFIG_KEYS)
            .addIfEmpty('source', script.commonPipelineEnvironment.getMtarFilePath())
            .mixin(parameters, PARAMETER_KEYS)
            .withMandatoryProperty('neo')
            .withMandatoryProperty('source')
            .withMandatoryProperty('neo/credentialsId')
            .withPropertyInValues('deployMode', DeployMode.stringValues())
            .use()

        utils.pushToSWA([
            step: STEP_NAME,
            stepParamKey1: 'deployMode',
            stepParam1: configuration.deployMode == 'mta'?'mta':'war', // ['mta', 'warParams', 'warPropertiesFile']
            stepParamKey2: 'warAction',
            stepParam2: configuration.warAction == 'rolling-update'?'blue-green':'standard', // ['deploy', 'deploy-mta', 'rolling-update']
            stepParamKey3: 'scriptMissing',
            stepParam3: parameters?.script == null,
        ], configuration)

<<<<<<< HEAD
        if (configuration.neo.credentialsId) {
            withCredentials([usernamePassword(
                credentialsId: configuration.neo.credentialsId,
                passwordVariable: 'NEO_PASSWORD',
                usernameVariable: 'NEO_USERNAME')]) {
=======
        ToolDescriptor neo = new ToolDescriptor('SAP Cloud Platform Console Client', 'NEO_HOME', 'neoHome', '/tools/', 'neo.sh', null, 'version')
        ToolDescriptor java = new ToolDescriptor('Java', 'JAVA_HOME', '', '/bin/', 'java', '1.8.0', '-version 2>&1')

        withCredentials([usernamePassword(
            credentialsId: configuration.neo.credentialsId,
            passwordVariable: 'NEO_PASSWORD',
            usernameVariable: 'NEO_USERNAME')]) {
>>>>>>> d3bf4026

            assertPasswordRules(NEO_PASSWORD)

            dockerExecute(
                script: script,
                dockerImage: configuration.dockerImage,
                dockerEnvVars: configuration.dockerEnvVars,
                dockerOptions: configuration.dockerOptions
            ) {

<<<<<<< HEAD
                    DeployMode deployMode = DeployMode.fromString(configuration.deployMode)

                    NeoCommandHelper neoCommandHelper = new NeoCommandHelper(
                        this,
                        deployMode,
                        configuration.neo,
                        NEO_USERNAME,
                        NEO_PASSWORD,
                        configuration.source
                    )
=======
                neo.verify(this, configuration)
                java.verify(this, configuration)

                String neoExecutable = neo.getToolExecutable(script, configuration)

                DeployMode deployMode = DeployMode.fromString(configuration.deployMode)

                NeoCommandHelper neoCommandHelper = new NeoCommandHelper(
                    this,
                    deployMode,
                    configuration.neo,
                    neoExecutable,
                    NEO_USERNAME,
                    NEO_PASSWORD,
                    configuration.source
                )
>>>>>>> d3bf4026

                lock("$STEP_NAME :${neoCommandHelper.resourceLock()}") {
                    deploy(script, utils, configuration, neoCommandHelper, configuration.dockerImage, deployMode)
                }
            }
        }
    }
}

private deploy(script, utils, Map configuration, NeoCommandHelper neoCommandHelper, dockerImage, DeployMode deployMode) {

    try {
        sh "mkdir -p logs/neo"
        withEnv(["neo_logging_location=${pwd()}/logs/neo"]) {
            if (deployMode.isWarDeployment()) {
                ConfigurationHelper.newInstance(this, configuration).withPropertyInValues('warAction', WarAction.stringValues())
                WarAction warAction = WarAction.fromString(configuration.warAction)

                if (warAction == WarAction.ROLLING_UPDATE) {
                    if (!isAppRunning(neoCommandHelper)) {
                        warAction = WarAction.DEPLOY
                        echo "Rolling update not possible because application is not running. Falling back to standard deployment."
                    }
                }

                echo "Link to the application dashboard: ${neoCommandHelper.cloudCockpitLink()}"

                if (warAction == WarAction.ROLLING_UPDATE) {
                    sh neoCommandHelper.rollingUpdateCommand()
                } else {
                    sh neoCommandHelper.deployCommand()
                    sh neoCommandHelper.restartCommand()
                }


            } else if (deployMode == DeployMode.MTA) {
                sh neoCommandHelper.deployMta()
            }
        }
    }
    catch (Exception ex) {
        if (dockerImage) {
            echo "Error while deploying to SAP Cloud Platform. Here are the neo.sh logs:"
            sh "cat logs/neo/*"
        }
        throw ex
    }
}

private boolean isAppRunning(NeoCommandHelper commandHelper) {
    def status = sh script: "${commandHelper.statusCommand()} || true", returnStdout: true
    return status.contains('Status: STARTED')
}

private assertPasswordRules(String password) {
    if (password.startsWith("@")) {
        error("Your password for the deployment to SAP Cloud Platform contains characters which are not " +
            "supported by the neo tools. " +
            "For example it is not allowed that the password starts with @. " +
            "Please consult the documentation for the neo command line tool for more information: " +
            "https://help.sap.com/viewer/65de2977205c403bbc107264b8eccf4b/Cloud/en-US/8900b22376f84c609ee9baf5bf67130a.html")
    }
}<|MERGE_RESOLUTION|>--- conflicted
+++ resolved
@@ -57,21 +57,11 @@
             stepParam3: parameters?.script == null,
         ], configuration)
 
-<<<<<<< HEAD
-        if (configuration.neo.credentialsId) {
-            withCredentials([usernamePassword(
-                credentialsId: configuration.neo.credentialsId,
-                passwordVariable: 'NEO_PASSWORD',
-                usernameVariable: 'NEO_USERNAME')]) {
-=======
-        ToolDescriptor neo = new ToolDescriptor('SAP Cloud Platform Console Client', 'NEO_HOME', 'neoHome', '/tools/', 'neo.sh', null, 'version')
-        ToolDescriptor java = new ToolDescriptor('Java', 'JAVA_HOME', '', '/bin/', 'java', '1.8.0', '-version 2>&1')
 
         withCredentials([usernamePassword(
             credentialsId: configuration.neo.credentialsId,
             passwordVariable: 'NEO_PASSWORD',
             usernameVariable: 'NEO_USERNAME')]) {
->>>>>>> d3bf4026
 
             assertPasswordRules(NEO_PASSWORD)
 
@@ -81,36 +71,16 @@
                 dockerEnvVars: configuration.dockerEnvVars,
                 dockerOptions: configuration.dockerOptions
             ) {
-
-<<<<<<< HEAD
-                    DeployMode deployMode = DeployMode.fromString(configuration.deployMode)
-
-                    NeoCommandHelper neoCommandHelper = new NeoCommandHelper(
-                        this,
-                        deployMode,
-                        configuration.neo,
-                        NEO_USERNAME,
-                        NEO_PASSWORD,
-                        configuration.source
-                    )
-=======
-                neo.verify(this, configuration)
-                java.verify(this, configuration)
-
-                String neoExecutable = neo.getToolExecutable(script, configuration)
-
                 DeployMode deployMode = DeployMode.fromString(configuration.deployMode)
 
                 NeoCommandHelper neoCommandHelper = new NeoCommandHelper(
                     this,
                     deployMode,
                     configuration.neo,
-                    neoExecutable,
                     NEO_USERNAME,
                     NEO_PASSWORD,
                     configuration.source
                 )
->>>>>>> d3bf4026
 
                 lock("$STEP_NAME :${neoCommandHelper.resourceLock()}") {
                     deploy(script, utils, configuration, neoCommandHelper, configuration.dockerImage, deployMode)
