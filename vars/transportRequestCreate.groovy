import com.sap.piper.GitUtils
import groovy.transform.Field

import com.sap.piper.ConfigurationHelper
import com.sap.piper.ConfigurationMerger
import com.sap.piper.cm.ChangeManagement
import com.sap.piper.cm.ChangeManagementException

import hudson.AbortException


@Field def STEP_NAME = 'transportRequestCreate'

@Field Set stepConfigurationKeys = [
    'credentialsId',
    'clientOpts',
    'endpoint',
    'gitFrom',
    'gitTo',
    'gitChangeDocumentLabel',
    'gitFormat'
  ]

@Field Set parameterKeys = stepConfigurationKeys.plus(['changeDocumentId', 'developmentSystemId'])

@Field generalConfigurationKeys = stepConfigurationKeys

def call(parameters = [:]) {

    handlePipelineStepErrors (stepName: STEP_NAME, stepParameters: parameters) {

        def script = parameters?.script ?: [commonPipelineEnvironment: commonPipelineEnvironment]

        ChangeManagement cm = parameters.cmUtils ?: new ChangeManagement(script)

        Map configuration = ConfigurationHelper
                            .loadStepDefaults(this)
                            .mixinGeneralConfig(script.commonPipelineEnvironment, generalConfigurationKeys)
                            .mixinStageConfig(script.commonPipelineEnvironment, parameters.stageName?:env.STAGE_NAME, stepConfigurationKeys)
                            .mixinStepConfig(script.commonPipelineEnvironment, stepConfigurationKeys)
                            .mixin(parameters, parameterKeys)
                            .withMandatoryProperty('endpoint')
                            .withMandatoryProperty('changeDocumentId')
                            .withMandatoryProperty('developmentSystemId')
                            .use()

<<<<<<< HEAD
=======
        def changeDocumentId = configuration.changeDocumentId

        if(changeDocumentId?.trim()) {

            echo "[INFO] ChangeDocumentId '${changeDocumentId}' retrieved from parameters."

        } else {

            echo "[INFO] Retrieving ChangeDocumentId from commit history [from: ${configuration.gitFrom}, to: ${configuration.gitTo}]." +
                 "Searching for pattern '${configuration.gitChangeDocumentLabel}'. Searching with format '${configuration.gitFormat}'."

            try {
                changeDocumentId = cm.getChangeDocumentId(
                                                          configuration.gitFrom,
                                                          configuration.gitTo,
                                                          configuration.gitChangeDocumentLabel,
                                                          configuration.gitFormat
                                                         )

                echo "[INFO] ChangeDocumentId '${changeDocumentId}' retrieved from commit history"
            } catch(ChangeManagementException ex) {
                echo "[WARN] Cannot retrieve changeDocumentId from commit history: ${ex.getMessage()}."
            }
        }

        if(! changeDocumentId?.trim()) {
            throw new AbortException("Change document id not provided (parameter: \'changeDocumentId\' or via commit history).")
        }

        def developmentSystemId = configuration.developmentSystemId
        if(!developmentSystemId) throw new AbortException('Development system id not provided (parameter: \'developmentSystemId\').')

        def credentialsId = configuration.credentialsId
        if(!credentialsId) throw new AbortException('Credentials id not provided (parameter: \'credentialsId\').')

        def endpoint = configuration.endpoint
        if(!endpoint) throw new AbortException('Solution Manager endpoint not provided (parameter: \'endpoint\').')

>>>>>>> 1bb3cb4d
        def transportRequestId

        echo "[INFO] Creating transport request for change document '${configuration.changeDocumentId}' and development system '${configuration.developmentSystemId}'."

        withCredentials([usernamePassword(
            credentialsId: configuration.credentialsId,
            passwordVariable: 'password',
            usernameVariable: 'username')]) {

            try {
                transportRequestId = cm.createTransportRequest(configuration.changeDocumentId,
                                                               configuration.developmentSystemId,
                                                               configuration.endpoint,
                                                               username,
                                                               password,
                                                               configuration.clientOpts)
            } catch(ChangeManagementException ex) {
                throw new AbortException(ex.getMessage())
            }
        }

        echo "[INFO] Transport Request '$transportRequestId' has been successfully created."
        return transportRequestId
    }
}<|MERGE_RESOLUTION|>--- conflicted
+++ resolved
@@ -33,19 +33,17 @@
 
         ChangeManagement cm = parameters.cmUtils ?: new ChangeManagement(script)
 
-        Map configuration = ConfigurationHelper
-                            .loadStepDefaults(this)
-                            .mixinGeneralConfig(script.commonPipelineEnvironment, generalConfigurationKeys)
-                            .mixinStageConfig(script.commonPipelineEnvironment, parameters.stageName?:env.STAGE_NAME, stepConfigurationKeys)
-                            .mixinStepConfig(script.commonPipelineEnvironment, stepConfigurationKeys)
-                            .mixin(parameters, parameterKeys)
-                            .withMandatoryProperty('endpoint')
-                            .withMandatoryProperty('changeDocumentId')
-                            .withMandatoryProperty('developmentSystemId')
-                            .use()
+        ConfigurationHelper configHelper = ConfigurationHelper
+                                            .loadStepDefaults(this)
+                                            .mixinGeneralConfig(script.commonPipelineEnvironment, generalConfigurationKeys)
+                                            .mixinStageConfig(script.commonPipelineEnvironment, parameters.stageName?:env.STAGE_NAME, stepConfigurationKeys)
+                                            .mixinStepConfig(script.commonPipelineEnvironment, stepConfigurationKeys)
+                                            .mixin(parameters, parameterKeys)
+                                            .withMandatoryProperty('endpoint')
+                                            .withMandatoryProperty('developmentSystemId')
 
-<<<<<<< HEAD
-=======
+        Map configuration =  configHelper.use()
+
         def changeDocumentId = configuration.changeDocumentId
 
         if(changeDocumentId?.trim()) {
@@ -71,20 +69,11 @@
             }
         }
 
-        if(! changeDocumentId?.trim()) {
-            throw new AbortException("Change document id not provided (parameter: \'changeDocumentId\' or via commit history).")
-        }
+        configuration = configHelper.mixin([changeDocumentId: changeDocumentId?.trim() ?: null], ['changeDocumentId'] as Set)
+                                    .withMandatoryProperty('changeDocumentId',
+                                        "Change document id not provided (parameter: \'changeDocumentId\' or via commit history).")
+                                    .use()
 
-        def developmentSystemId = configuration.developmentSystemId
-        if(!developmentSystemId) throw new AbortException('Development system id not provided (parameter: \'developmentSystemId\').')
-
-        def credentialsId = configuration.credentialsId
-        if(!credentialsId) throw new AbortException('Credentials id not provided (parameter: \'credentialsId\').')
-
-        def endpoint = configuration.endpoint
-        if(!endpoint) throw new AbortException('Solution Manager endpoint not provided (parameter: \'endpoint\').')
-
->>>>>>> 1bb3cb4d
         def transportRequestId
 
         echo "[INFO] Creating transport request for change document '${configuration.changeDocumentId}' and development system '${configuration.developmentSystemId}'."
