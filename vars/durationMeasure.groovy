<<<<<<< HEAD
import static com.sap.piper.Prerequisites.checkScript
import groovy.transform.Field

@Field STEP_NAME='durationMeasure'
=======
import groovy.transform.Field

@Field STEP_NAME = 'durationMeasure'
>>>>>>> f3972672

def call(Map parameters = [:], body) {

    def script = checkScript(this, parameters)

    def measurementName = parameters.get('measurementName', 'test_duration')

    //start measurement
    def start = System.currentTimeMillis()

    body()

    //record measurement
    def duration = System.currentTimeMillis() - start

    if (script != null)
        script.commonPipelineEnvironment.setPipelineMeasurement(measurementName, duration)

    return duration
}
<|MERGE_RESOLUTION|>--- conflicted
+++ resolved
@@ -1,13 +1,7 @@
-<<<<<<< HEAD
 import static com.sap.piper.Prerequisites.checkScript
 import groovy.transform.Field
 
-@Field STEP_NAME='durationMeasure'
-=======
-import groovy.transform.Field
-
 @Field STEP_NAME = 'durationMeasure'
->>>>>>> f3972672
 
 def call(Map parameters = [:], body) {
 
