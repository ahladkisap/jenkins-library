import com.sap.piper.GitUtils
import groovy.transform.Field

import com.sap.piper.ConfigurationHelper
import com.sap.piper.ConfigurationMerger
import com.sap.piper.cm.ChangeManagement
import com.sap.piper.cm.ChangeManagementException

import hudson.AbortException


@Field def STEP_NAME = 'transportRequestUploadFile'

@Field Set generalConfigurationKeys = [
    'credentialsId',
    'cmClientOpts',
    'endpoint',
    'gitFrom',
    'gitTo',
    'gitChangeDocumentLabel',
    'gitFormat'
  ]

@Field Set parameterKeys = generalConfigurationKeys.plus([
    'applicationId',
    'changeDocumentId',
    'filePath',
    'transportRequestId'])

@Field Set stepConfigurationKeys = generalConfigurationKeys

def call(parameters = [:]) {

    handlePipelineStepErrors (stepName: STEP_NAME, stepParameters: parameters) {

        def script = parameters?.script ?: [commonPipelineEnvironment: commonPipelineEnvironment]

        ChangeManagement cm = parameters.cmUtils ?: new ChangeManagement(script)

        Map configuration = ConfigurationHelper
                            .loadStepDefaults(this)
                            .mixinGeneralConfig(script.commonPipelineEnvironment, generalConfigurationKeys)
                            .mixinStageConfig(script.commonPipelineEnvironment, parameters.stageName?:env.STAGE_NAME, stepConfigurationKeys)
                            .mixinStepConfig(script.commonPipelineEnvironment, stepConfigurationKeys)
                            .mixin(parameters, parameterKeys)
                            .withMandatoryProperty('endpoint')
                            .withMandatoryProperty('changeDocumentId')
                            .withMandatoryProperty('transportRequestId')
                            .withMandatoryProperty('applicationId')
                            .withMandatoryProperty('filePath')
                            .use()

<<<<<<< HEAD
        echo "[INFO] Uploading file '${configuration.filePath}' to transport request '${configuration.transportRequestId}' of change document '${configuration.changeDocumentId}'."
=======
        def changeDocumentId = configuration.changeDocumentId

        if(changeDocumentId?.trim()) {

          echo "[INFO] ChangeDocumentId '${changeDocumentId}' retrieved from parameters."

        } else {

          echo "[INFO] Retrieving ChangeDocumentId from commit history [from: ${configuration.gitFrom}, to: ${configuration.gitTo}]." +
               "Searching for pattern '${configuration.gitChangeDocumentLabel}'. Searching with format '${configuration.gitFormat}'."

            try {
                changeDocumentId = cm.getChangeDocumentId(
                                                  configuration.gitFrom,
                                                  configuration.gitTo,
                                                  configuration.gitChangeDocumentLabel,
                                                  configuration.gitFormat
                                                 )

                echo "[INFO] ChangeDocumentId '${changeDocumentId}' retrieved from commit history"

            } catch(ChangeManagementException ex) {
                echo "[WARN] Cannot retrieve changeDocumentId from commit history: ${ex.getMessage()}."
            }
        }

        if(! changeDocumentId?.trim()) {
            throw new AbortException("Change document id not provided (parameter: 'changeDocumentId' or via commit history).")
        }

        def transportRequestId = configuration.transportRequestId
        if(!transportRequestId) throw new AbortException("Transport Request id not provided (parameter: 'transportRequestId').")

        def applicationId = configuration.applicationId
        if(!applicationId) throw new AbortException("Application id not provided (parameter: 'applicationId').")

        def filePath = configuration.filePath
        if(!filePath) throw new AbortException("File path not provided (parameter: 'filePath').")

        def credentialsId = configuration.credentialsId
        if(!credentialsId) throw new AbortException("Credentials id not provided (parameter: 'credentialsId').")

        def endpoint = configuration.endpoint
        if(!endpoint) throw new AbortException("Solution Manager endpoint not provided (parameter: 'endpoint').")

        echo "[INFO] Uploading file '$filePath' to transport request '$transportRequestId' of change document '$changeDocumentId'."
>>>>>>> 1bb3cb4d

        withCredentials([usernamePassword(
            credentialsId: configuration.credentialsId,
            passwordVariable: 'password',
            usernameVariable: 'username')]) {

            try {
<<<<<<< HEAD
                cm.uploadFileToTransportRequest(configuration.changeDocumentId,
                                                configuration.transportRequestId,
                                                configuration.applicationId,
                                                configuration.filePath,
                                                configuration.endpoint,
                                                username,
                                                password)
=======
                cm.uploadFileToTransportRequest(changeDocumentId, transportRequestId, applicationId, filePath, endpoint, username, password, configuration.cmClientOpts)
>>>>>>> 1bb3cb4d
            } catch(ChangeManagementException ex) {
                throw new AbortException(ex.getMessage())
            }
        }

        echo "[INFO] File '${configuration.filePath}' has been successfully uploaded to transport request '${configuration.transportRequestId}' of change document '${configuration.changeDocumentId}'."
    }
}<|MERGE_RESOLUTION|>--- conflicted
+++ resolved
@@ -37,22 +37,19 @@
 
         ChangeManagement cm = parameters.cmUtils ?: new ChangeManagement(script)
 
-        Map configuration = ConfigurationHelper
-                            .loadStepDefaults(this)
-                            .mixinGeneralConfig(script.commonPipelineEnvironment, generalConfigurationKeys)
-                            .mixinStageConfig(script.commonPipelineEnvironment, parameters.stageName?:env.STAGE_NAME, stepConfigurationKeys)
-                            .mixinStepConfig(script.commonPipelineEnvironment, stepConfigurationKeys)
-                            .mixin(parameters, parameterKeys)
-                            .withMandatoryProperty('endpoint')
-                            .withMandatoryProperty('changeDocumentId')
-                            .withMandatoryProperty('transportRequestId')
-                            .withMandatoryProperty('applicationId')
-                            .withMandatoryProperty('filePath')
-                            .use()
+        ConfigurationHelper configHelper =
+            ConfigurationHelper.loadStepDefaults(this)
+                               .mixinGeneralConfig(script.commonPipelineEnvironment, generalConfigurationKeys)
+                               .mixinStageConfig(script.commonPipelineEnvironment, parameters.stageName?:env.STAGE_NAME, stepConfigurationKeys)
+                               .mixinStepConfig(script.commonPipelineEnvironment, stepConfigurationKeys)
+                               .mixin(parameters, parameterKeys)
+                               .withMandatoryProperty('endpoint')
+                               .withMandatoryProperty('transportRequestId')
+                               .withMandatoryProperty('applicationId')
+                               .withMandatoryProperty('filePath')
 
-<<<<<<< HEAD
-        echo "[INFO] Uploading file '${configuration.filePath}' to transport request '${configuration.transportRequestId}' of change document '${configuration.changeDocumentId}'."
-=======
+        Map configuration = configHelper.use()
+
         def changeDocumentId = configuration.changeDocumentId
 
         if(changeDocumentId?.trim()) {
@@ -79,27 +76,13 @@
             }
         }
 
-        if(! changeDocumentId?.trim()) {
-            throw new AbortException("Change document id not provided (parameter: 'changeDocumentId' or via commit history).")
-        }
+        configuration = configHelper
+                           .mixin([changeDocumentId: changeDocumentId?.trim() ?: null], ['changeDocumentId'] as Set)
+                           .withMandatoryProperty('changeDocumentId',
+                               "Change document id not provided (parameter: \'changeDocumentId\' or via commit history).")
+                           .use()
 
-        def transportRequestId = configuration.transportRequestId
-        if(!transportRequestId) throw new AbortException("Transport Request id not provided (parameter: 'transportRequestId').")
-
-        def applicationId = configuration.applicationId
-        if(!applicationId) throw new AbortException("Application id not provided (parameter: 'applicationId').")
-
-        def filePath = configuration.filePath
-        if(!filePath) throw new AbortException("File path not provided (parameter: 'filePath').")
-
-        def credentialsId = configuration.credentialsId
-        if(!credentialsId) throw new AbortException("Credentials id not provided (parameter: 'credentialsId').")
-
-        def endpoint = configuration.endpoint
-        if(!endpoint) throw new AbortException("Solution Manager endpoint not provided (parameter: 'endpoint').")
-
-        echo "[INFO] Uploading file '$filePath' to transport request '$transportRequestId' of change document '$changeDocumentId'."
->>>>>>> 1bb3cb4d
+        echo "[INFO] Uploading file '${configuration.filePath}' to transport request '${configuration.transportRequestId}' of change document '${configuration.changeDocumentId}'."
 
         withCredentials([usernamePassword(
             credentialsId: configuration.credentialsId,
@@ -107,17 +90,14 @@
             usernameVariable: 'username')]) {
 
             try {
-<<<<<<< HEAD
                 cm.uploadFileToTransportRequest(configuration.changeDocumentId,
                                                 configuration.transportRequestId,
                                                 configuration.applicationId,
                                                 configuration.filePath,
                                                 configuration.endpoint,
                                                 username,
-                                                password)
-=======
-                cm.uploadFileToTransportRequest(changeDocumentId, transportRequestId, applicationId, filePath, endpoint, username, password, configuration.cmClientOpts)
->>>>>>> 1bb3cb4d
+                                                password,
+                                                configuration.cmClientOpts)
             } catch(ChangeManagementException ex) {
                 throw new AbortException(ex.getMessage())
             }
