--- conflicted
+++ resolved
@@ -11,24 +11,6 @@
 
 @Field def STEP_NAME = 'transportRequestUploadFile'
 
-<<<<<<< HEAD
-@Field Set parameterKeys = [
-    'changeDocumentId',
-    'cmClientOpts',
-    'transportRequestId',
-    'applicationId',
-    'filePath',
-    'credentialsId',
-    'endpoint',
-    'gitFrom',
-    'gitTo',
-    'gitChangeDocumentLabel',
-    'gitTransportRequestLabel',
-    'gitFormat'
-  ]
-
-=======
->>>>>>> a49c17c8
 @Field Set generalConfigurationKeys = [
     'credentialsId',
     'cmClientOpts',
@@ -63,7 +45,6 @@
                                .mixinStepConfig(script.commonPipelineEnvironment, stepConfigurationKeys)
                                .mixin(parameters, parameterKeys)
                                .withMandatoryProperty('endpoint')
-                               .withMandatoryProperty('transportRequestId')
                                .withMandatoryProperty('applicationId')
                                .withMandatoryProperty('filePath')
 
@@ -95,8 +76,6 @@
             }
         }
 
-<<<<<<< HEAD
-
         def transportRequestId = configuration.transportRequestId
 
         if(transportRequestId?.trim()) {
@@ -123,30 +102,14 @@
             }
         }
 
-        if(! changeDocumentId?.trim()) {
-            throw new AbortException("Change document id not provided (parameter: 'changeDocumentId' or via commit history).")
-        }
-
-        if(!transportRequestId?.trim()) throw new AbortException("Transport Request id not provided (parameter: 'transportRequestId' or via commit history).")
-
-        def applicationId = configuration.applicationId
-        if(!applicationId) throw new AbortException("Application id not provided (parameter: 'applicationId').")
-
-        def filePath = configuration.filePath
-        if(!filePath) throw new AbortException("File path not provided (parameter: 'filePath').")
-
-        def credentialsId = configuration.credentialsId
-        if(!credentialsId) throw new AbortException("Credentials id not provided (parameter: 'credentialsId').")
-
-        def endpoint = configuration.endpoint
-        if(!endpoint) throw new AbortException("Solution Manager endpoint not provided (parameter: 'endpoint').")
-=======
         configuration = configHelper
-                           .mixin([changeDocumentId: changeDocumentId?.trim() ?: null], ['changeDocumentId'] as Set)
+                           .mixin([changeDocumentId: changeDocumentId?.trim() ?: null,
+                                   transportRequestId: transportRequestId?.trim() ?: null], ['changeDocumentId', 'transportRequestId'] as Set)
                            .withMandatoryProperty('changeDocumentId',
                                "Change document id not provided (parameter: \'changeDocumentId\' or via commit history).")
+                           .withMandatoryProperty('transportRequestId',
+                               "Transport request id not provided (parameter: \'transportRequestId\' or via commit history).")
                            .use()
->>>>>>> a49c17c8
 
         echo "[INFO] Uploading file '${configuration.filePath}' to transport request '${configuration.transportRequestId}' of change document '${configuration.changeDocumentId}'."
 
