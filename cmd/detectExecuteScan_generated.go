// Code generated by piper's step-generator. DO NOT EDIT.

package cmd

import (
	"fmt"
	"os"
	"time"

	"github.com/SAP/jenkins-library/pkg/config"
	"github.com/SAP/jenkins-library/pkg/log"
	"github.com/SAP/jenkins-library/pkg/telemetry"
	"github.com/spf13/cobra"
)

type detectExecuteScanOptions struct {
<<<<<<< HEAD
	APIToken        string   `json:"apiToken,omitempty"`
	CodeLocation    string   `json:"codeLocation,omitempty"`
	ProjectName     string   `json:"projectName,omitempty"`
	Scanners        []string `json:"scanners,omitempty"`
	ScanPaths       []string `json:"scanPaths,omitempty"`
	ScanProperties  []string `json:"scanProperties,omitempty"`
	ServerURL       string   `json:"serverUrl,omitempty"`
	Groups          []string `json:"groups,omitempty"`
	FailOn          []string `json:"failOn,omitempty"`
	Version         string   `json:"version,omitempty"`
	VersioningModel string   `json:"versioningModel,omitempty"`
=======
	APIToken            string   `json:"apiToken,omitempty"`
	CodeLocation        string   `json:"codeLocation,omitempty"`
	ProjectName         string   `json:"projectName,omitempty"`
	Scanners            []string `json:"scanners,omitempty"`
	ScanPaths           []string `json:"scanPaths,omitempty"`
	ScanProperties      []string `json:"scanProperties,omitempty"`
	ServerURL           string   `json:"serverUrl,omitempty"`
	Groups              []string `json:"groups,omitempty"`
	FailOn              []string `json:"failOn,omitempty"`
	Version             string   `json:"version,omitempty"`
	VersioningModel     string   `json:"versioningModel,omitempty"`
	ProjectSettingsFile string   `json:"projectSettingsFile,omitempty"`
	GlobalSettingsFile  string   `json:"globalSettingsFile,omitempty"`
	M2Path              string   `json:"m2Path,omitempty"`
>>>>>>> 8ee0d358
}

// DetectExecuteScanCommand Executes Synopsys Detect scan
func DetectExecuteScanCommand() *cobra.Command {
	const STEP_NAME = "detectExecuteScan"

	metadata := detectExecuteScanMetadata()
	var stepConfig detectExecuteScanOptions
	var startTime time.Time

	var createDetectExecuteScanCmd = &cobra.Command{
		Use:   STEP_NAME,
		Short: "Executes Synopsys Detect scan",
		Long: `This step executes [Synopsys Detect](https://synopsys.atlassian.net/wiki/spaces/INTDOCS/pages/62423113/Synopsys+Detect) scans.
Synopsys Detect command line utlity can be used to run various scans including BlackDuck and Polaris scans. This step allows users to run BlackDuck scans by default.
Please configure your BlackDuck server Url using the serverUrl parameter and the API token of your user using the apiToken parameter for this step.`,
		PreRunE: func(cmd *cobra.Command, _ []string) error {
			startTime = time.Now()
			log.SetStepName(STEP_NAME)
			log.SetVerbose(GeneralConfig.Verbose)

			path, _ := os.Getwd()
			fatalHook := &log.FatalHook{CorrelationID: GeneralConfig.CorrelationID, Path: path}
			log.RegisterHook(fatalHook)

			err := PrepareConfig(cmd, &metadata, STEP_NAME, &stepConfig, config.OpenPiperFile)
			if err != nil {
				log.SetErrorCategory(log.ErrorConfiguration)
				return err
			}
			log.RegisterSecret(stepConfig.APIToken)

			if len(GeneralConfig.HookConfig.SentryConfig.Dsn) > 0 {
				sentryHook := log.NewSentryHook(GeneralConfig.HookConfig.SentryConfig.Dsn, GeneralConfig.CorrelationID)
				log.RegisterHook(&sentryHook)
			}

			return nil
		},
		Run: func(_ *cobra.Command, _ []string) {
			telemetryData := telemetry.CustomData{}
			telemetryData.ErrorCode = "1"
			handler := func() {
				telemetryData.Duration = fmt.Sprintf("%v", time.Since(startTime).Milliseconds())
				telemetry.Send(&telemetryData)
			}
			log.DeferExitHandler(handler)
			defer handler()
			telemetry.Initialize(GeneralConfig.NoTelemetry, STEP_NAME)
			detectExecuteScan(stepConfig, &telemetryData)
			telemetryData.ErrorCode = "0"
			log.Entry().Info("SUCCESS")
		},
	}

	addDetectExecuteScanFlags(createDetectExecuteScanCmd, &stepConfig)
	return createDetectExecuteScanCmd
}

func addDetectExecuteScanFlags(cmd *cobra.Command, stepConfig *detectExecuteScanOptions) {
	cmd.Flags().StringVar(&stepConfig.APIToken, "apiToken", os.Getenv("PIPER_apiToken"), "Api token to be used for connectivity with Synopsis Detect server.")
	cmd.Flags().StringVar(&stepConfig.CodeLocation, "codeLocation", os.Getenv("PIPER_codeLocation"), "An override for the name Detect will use for the scan file it creates.")
	cmd.Flags().StringVar(&stepConfig.ProjectName, "projectName", os.Getenv("PIPER_projectName"), "Name of the Synopsis Detect (formerly BlackDuck) project.")
	cmd.Flags().StringSliceVar(&stepConfig.Scanners, "scanners", []string{`signature`}, "List of scanners to be used for Synopsis Detect (formerly BlackDuck) scan.")
	cmd.Flags().StringSliceVar(&stepConfig.ScanPaths, "scanPaths", []string{`.`}, "List of paths which should be scanned by the Synopsis Detect (formerly BlackDuck) scan.")
	cmd.Flags().StringSliceVar(&stepConfig.ScanProperties, "scanProperties", []string{`--blackduck.signature.scanner.memory=4096`, `--blackduck.timeout=6000`, `--blackduck.trust.cert=true`, `--detect.report.timeout=4800`, `--logging.level.com.synopsys.integration=DEBUG`}, "Properties passed to the Synopsis Detect (formerly BlackDuck) scan. You can find details in the [Synopsis Detect documentation](https://synopsys.atlassian.net/wiki/spaces/INTDOCS/pages/622846/Using+Synopsys+Detect+Properties)")
<<<<<<< HEAD
	cmd.Flags().StringVar(&stepConfig.ServerURL, "serverUrl", os.Getenv("PIPER_serverUrl"), "Server url to the Synopsis Detect (formerly BlackDuck) Server.")
=======
	cmd.Flags().StringVar(&stepConfig.ServerURL, "serverUrl", os.Getenv("PIPER_serverUrl"), "Server URL to the Synopsis Detect (formerly BlackDuck) Server.")
>>>>>>> 8ee0d358
	cmd.Flags().StringSliceVar(&stepConfig.Groups, "groups", []string{}, "Users groups to be assigned for the Project")
	cmd.Flags().StringSliceVar(&stepConfig.FailOn, "failOn", []string{`BLOCKER`}, "Mark the current build as fail based on the policy categories applied.")
	cmd.Flags().StringVar(&stepConfig.Version, "version", os.Getenv("PIPER_version"), "Defines the version number of the artifact being build in the pipeline. It is used as source for the Detect version.")
	cmd.Flags().StringVar(&stepConfig.VersioningModel, "versioningModel", `major`, "The versioning model used for result reporting (based on the artifact version). Example 1.2.3 using `major` will result in version 1")
	cmd.Flags().StringVar(&stepConfig.ProjectSettingsFile, "projectSettingsFile", os.Getenv("PIPER_projectSettingsFile"), "Path or url to the mvn settings file that should be used as project settings file.")
	cmd.Flags().StringVar(&stepConfig.GlobalSettingsFile, "globalSettingsFile", os.Getenv("PIPER_globalSettingsFile"), "Path or url to the mvn settings file that should be used as global settings file")
	cmd.Flags().StringVar(&stepConfig.M2Path, "m2Path", os.Getenv("PIPER_m2Path"), "Path to the location of the local repository that should be used.")

	cmd.MarkFlagRequired("apiToken")
	cmd.MarkFlagRequired("projectName")
	cmd.MarkFlagRequired("serverUrl")
}

// retrieve step metadata
func detectExecuteScanMetadata() config.StepData {
	var theMetaData = config.StepData{
		Metadata: config.StepMetadata{
			Name:    "detectExecuteScan",
			Aliases: []config.Alias{},
		},
		Spec: config.StepSpec{
			Inputs: config.StepInputs{
				Parameters: []config.StepParameters{
					{
						Name:        "apiToken",
						ResourceRef: []config.ResourceReference{{Name: "detectTokenCredentialsId", Param: ""}},
						Scope:       []string{"PARAMETERS", "STAGES", "STEPS"},
						Type:        "string",
						Mandatory:   true,
						Aliases:     []config.Alias{{Name: "detect/apiToken"}},
					},
					{
						Name:        "codeLocation",
						ResourceRef: []config.ResourceReference{},
						Scope:       []string{"PARAMETERS", "STAGES", "STEPS"},
						Type:        "string",
						Mandatory:   false,
						Aliases:     []config.Alias{},
					},
					{
						Name:        "projectName",
						ResourceRef: []config.ResourceReference{},
						Scope:       []string{"PARAMETERS", "STAGES", "STEPS"},
						Type:        "string",
						Mandatory:   true,
						Aliases:     []config.Alias{{Name: "detect/projectName"}},
					},
					{
						Name:        "scanners",
						ResourceRef: []config.ResourceReference{},
						Scope:       []string{"PARAMETERS", "STAGES", "STEPS"},
						Type:        "[]string",
						Mandatory:   false,
						Aliases:     []config.Alias{{Name: "detect/scanners"}},
					},
					{
						Name:        "scanPaths",
						ResourceRef: []config.ResourceReference{},
						Scope:       []string{"PARAMETERS", "STAGES", "STEPS"},
						Type:        "[]string",
						Mandatory:   false,
						Aliases:     []config.Alias{{Name: "detect/scanPaths"}},
					},
					{
						Name:        "scanProperties",
						ResourceRef: []config.ResourceReference{},
						Scope:       []string{"PARAMETERS", "STAGES", "STEPS"},
						Type:        "[]string",
						Mandatory:   false,
						Aliases:     []config.Alias{{Name: "detect/scanProperties"}},
					},
					{
						Name:        "serverUrl",
						ResourceRef: []config.ResourceReference{},
						Scope:       []string{"PARAMETERS", "STAGES", "STEPS"},
						Type:        "string",
						Mandatory:   true,
						Aliases:     []config.Alias{{Name: "detect/serverUrl"}},
					},
					{
						Name:        "groups",
						ResourceRef: []config.ResourceReference{},
						Scope:       []string{"PARAMETERS", "STAGES", "STEPS"},
						Type:        "[]string",
						Mandatory:   false,
						Aliases:     []config.Alias{{Name: "detect/groups"}},
					},
					{
						Name:        "failOn",
						ResourceRef: []config.ResourceReference{},
						Scope:       []string{"PARAMETERS", "STAGES", "STEPS"},
						Type:        "[]string",
						Mandatory:   false,
						Aliases:     []config.Alias{{Name: "detect/failOn"}},
					},
					{
						Name:        "version",
						ResourceRef: []config.ResourceReference{{Name: "commonPipelineEnvironment", Param: "artifactVersion"}},
						Scope:       []string{"PARAMETERS", "STAGES", "STEPS"},
						Type:        "string",
						Mandatory:   false,
						Aliases:     []config.Alias{{Name: "projectVersion"}, {Name: "detect/projectVersion"}},
					},
					{
						Name:        "versioningModel",
						ResourceRef: []config.ResourceReference{},
						Scope:       []string{"PARAMETERS", "GENERAL", "STAGES", "STEPS"},
						Type:        "string",
						Mandatory:   false,
						Aliases:     []config.Alias{},
					},
					{
						Name:        "projectSettingsFile",
						ResourceRef: []config.ResourceReference{},
						Scope:       []string{"GENERAL", "PARAMETERS", "STAGES", "STEPS"},
						Type:        "string",
						Mandatory:   false,
						Aliases:     []config.Alias{{Name: "maven/projectSettingsFile"}},
					},
					{
						Name:        "globalSettingsFile",
						ResourceRef: []config.ResourceReference{},
						Scope:       []string{"GENERAL", "PARAMETERS", "STAGES", "STEPS"},
						Type:        "string",
						Mandatory:   false,
						Aliases:     []config.Alias{{Name: "maven/globalSettingsFile"}},
					},
					{
						Name:        "m2Path",
						ResourceRef: []config.ResourceReference{},
						Scope:       []string{"GENERAL", "STEPS", "STAGES", "PARAMETERS"},
						Type:        "string",
						Mandatory:   false,
						Aliases:     []config.Alias{{Name: "maven/m2Path"}},
					},
				},
			},
		},
	}
	return theMetaData
}<|MERGE_RESOLUTION|>--- conflicted
+++ resolved
@@ -14,19 +14,6 @@
 )
 
 type detectExecuteScanOptions struct {
-<<<<<<< HEAD
-	APIToken        string   `json:"apiToken,omitempty"`
-	CodeLocation    string   `json:"codeLocation,omitempty"`
-	ProjectName     string   `json:"projectName,omitempty"`
-	Scanners        []string `json:"scanners,omitempty"`
-	ScanPaths       []string `json:"scanPaths,omitempty"`
-	ScanProperties  []string `json:"scanProperties,omitempty"`
-	ServerURL       string   `json:"serverUrl,omitempty"`
-	Groups          []string `json:"groups,omitempty"`
-	FailOn          []string `json:"failOn,omitempty"`
-	Version         string   `json:"version,omitempty"`
-	VersioningModel string   `json:"versioningModel,omitempty"`
-=======
 	APIToken            string   `json:"apiToken,omitempty"`
 	CodeLocation        string   `json:"codeLocation,omitempty"`
 	ProjectName         string   `json:"projectName,omitempty"`
@@ -41,7 +28,6 @@
 	ProjectSettingsFile string   `json:"projectSettingsFile,omitempty"`
 	GlobalSettingsFile  string   `json:"globalSettingsFile,omitempty"`
 	M2Path              string   `json:"m2Path,omitempty"`
->>>>>>> 8ee0d358
 }
 
 // DetectExecuteScanCommand Executes Synopsys Detect scan
@@ -108,11 +94,7 @@
 	cmd.Flags().StringSliceVar(&stepConfig.Scanners, "scanners", []string{`signature`}, "List of scanners to be used for Synopsis Detect (formerly BlackDuck) scan.")
 	cmd.Flags().StringSliceVar(&stepConfig.ScanPaths, "scanPaths", []string{`.`}, "List of paths which should be scanned by the Synopsis Detect (formerly BlackDuck) scan.")
 	cmd.Flags().StringSliceVar(&stepConfig.ScanProperties, "scanProperties", []string{`--blackduck.signature.scanner.memory=4096`, `--blackduck.timeout=6000`, `--blackduck.trust.cert=true`, `--detect.report.timeout=4800`, `--logging.level.com.synopsys.integration=DEBUG`}, "Properties passed to the Synopsis Detect (formerly BlackDuck) scan. You can find details in the [Synopsis Detect documentation](https://synopsys.atlassian.net/wiki/spaces/INTDOCS/pages/622846/Using+Synopsys+Detect+Properties)")
-<<<<<<< HEAD
-	cmd.Flags().StringVar(&stepConfig.ServerURL, "serverUrl", os.Getenv("PIPER_serverUrl"), "Server url to the Synopsis Detect (formerly BlackDuck) Server.")
-=======
 	cmd.Flags().StringVar(&stepConfig.ServerURL, "serverUrl", os.Getenv("PIPER_serverUrl"), "Server URL to the Synopsis Detect (formerly BlackDuck) Server.")
->>>>>>> 8ee0d358
 	cmd.Flags().StringSliceVar(&stepConfig.Groups, "groups", []string{}, "Users groups to be assigned for the Project")
 	cmd.Flags().StringSliceVar(&stepConfig.FailOn, "failOn", []string{`BLOCKER`}, "Mark the current build as fail based on the policy categories applied.")
 	cmd.Flags().StringVar(&stepConfig.Version, "version", os.Getenv("PIPER_version"), "Defines the version number of the artifact being build in the pipeline. It is used as source for the Detect version.")
