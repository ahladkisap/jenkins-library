package cmd

import (
	"io/ioutil"
	"os"
	"os/exec"
	"path"
	"path/filepath"
	"strconv"
	"strings"
	"time"

	"github.com/bmatcuk/doublestar"
	"github.com/pkg/errors"

	"github.com/SAP/jenkins-library/pkg/command"
	piperhttp "github.com/SAP/jenkins-library/pkg/http"
	keytool "github.com/SAP/jenkins-library/pkg/java"
	"github.com/SAP/jenkins-library/pkg/log"
	"github.com/SAP/jenkins-library/pkg/orchestrator"
	FileUtils "github.com/SAP/jenkins-library/pkg/piperutils"
	SliceUtils "github.com/SAP/jenkins-library/pkg/piperutils"
	StepResults "github.com/SAP/jenkins-library/pkg/piperutils"
	SonarUtils "github.com/SAP/jenkins-library/pkg/sonar"
	"github.com/SAP/jenkins-library/pkg/telemetry"
	"github.com/SAP/jenkins-library/pkg/versioning"
)

type sonarSettings struct {
	workingDir  string
	binary      string
	environment []string
	options     []string
}

func (s *sonarSettings) addEnvironment(element string) {
	s.environment = append(s.environment, element)
}

func (s *sonarSettings) addOption(element string) {
	s.options = append(s.options, element)
}

var (
	sonar sonarSettings

	execLookPath    = exec.LookPath
	fileUtilsExists = FileUtils.FileExists
	fileUtilsUnzip  = FileUtils.Unzip
	osRename        = os.Rename
	osStat          = os.Stat
	doublestarGlob  = doublestar.Glob
)

const (
	coverageReportPaths = "sonar.coverage.jacoco.xmlReportPaths="
	javaBinaries        = "sonar.java.binaries="
	javaLibraries       = "sonar.java.libraries="
	coverageExclusions  = "sonar.coverage.exclusions="
	pomXMLPattern       = "**/pom.xml"
)

func sonarExecuteScan(config sonarExecuteScanOptions, _ *telemetry.CustomData, influx *sonarExecuteScanInflux) {
	runner := command.Command{
		ErrorCategoryMapping: map[string][]string{
			log.ErrorConfiguration.String(): {
				"You must define the following mandatory properties for '*': *",
				"org.sonar.java.AnalysisException: Your project contains .java files, please provide compiled classes with sonar.java.binaries property, or exclude them from the analysis with sonar.exclusions property.",
				"ERROR: Invalid value for *",
				"java.lang.IllegalStateException: No files nor directories matching '*'",
			},
			log.ErrorInfrastructure.String(): {
				"ERROR: SonarQube server [*] can not be reached",
				"Caused by: java.net.SocketTimeoutException: timeout",
				"java.lang.IllegalStateException: Fail to request *",
				"java.lang.IllegalStateException: Fail to download plugin [*] into *",
			},
		},
	}
	// reroute command output to logging framework
	runner.Stdout(log.Writer())
	runner.Stderr(log.Writer())
	// client for downloading the sonar-scanner
	downloadClient := &piperhttp.Client{}
	downloadClient.SetOptions(piperhttp.ClientOptions{TransportTimeout: 20 * time.Second})
	// client for talking to the SonarQube API
	apiClient := &piperhttp.Client{}
	//TODO: implement certificate handling
	apiClient.SetOptions(piperhttp.ClientOptions{TransportSkipVerification: true})

	sonar = sonarSettings{
		workingDir:  "./",
		binary:      "sonar-scanner",
		environment: []string{},
		options:     []string{},
	}

	influx.step_data.fields.sonar = false
	if err := runSonar(config, downloadClient, &runner, apiClient, influx); err != nil {
		if log.GetErrorCategory() == log.ErrorUndefined && runner.GetExitCode() == 2 {
			// see https://github.com/SonarSource/sonar-scanner-cli/blob/adb67d645c3bcb9b46f29dea06ba082ebec9ba7a/src/main/java/org/sonarsource/scanner/cli/Exit.java#L25
			log.SetErrorCategory(log.ErrorConfiguration)
		}
		log.Entry().WithError(err).Fatal("Execution failed")
	}
	influx.step_data.fields.sonar = true
}

func runSonar(config sonarExecuteScanOptions, client piperhttp.Downloader, runner command.ExecRunner, apiClient SonarUtils.Sender, influx *sonarExecuteScanInflux) error {
	// Set config based on orchestrator-specific environment variables
	detectParametersFromCI(&config)

	if len(config.ServerURL) > 0 {
		sonar.addEnvironment("SONAR_HOST_URL=" + config.ServerURL)
	}
	if len(config.Token) == 0 {
		log.Entry().Warn("sonar token not set")
		// use token provided by sonar-scanner-jenkins plugin
		// https://github.com/SonarSource/sonar-scanner-jenkins/blob/441ef2f485884758b60767bed2ef8a1a0a7fc863/src/main/java/hudson/plugins/sonar/SonarBuildWrapper.java#L132
		if len(os.Getenv("SONAR_AUTH_TOKEN")) > 0 {
			log.Entry().Info("using token from env var SONAR_AUTH_TOKEN")
			config.Token = os.Getenv("SONAR_AUTH_TOKEN")
		}
	}
	if len(config.Token) > 0 {
		sonar.addEnvironment("SONAR_TOKEN=" + config.Token)
	}
	if len(config.Organization) > 0 {
		sonar.addOption("sonar.organization=" + config.Organization)
	}
	if len(config.Version) > 0 {
		version := config.CustomScanVersion
		if len(version) > 0 {
			log.Entry().Infof("Using custom version: %v", version)
		} else {
			version = versioning.ApplyVersioningModel(config.VersioningModel, config.Version)
		}
		sonar.addOption("sonar.projectVersion=" + version)
	}
	if len(config.ProjectKey) > 0 {
		sonar.addOption("sonar.projectKey=" + config.ProjectKey)
	}
	if len(config.M2Path) > 0 && config.InferJavaLibraries {
		sonar.addOption(javaLibraries + filepath.Join(config.M2Path, "**"))
	}
	if len(config.CoverageExclusions) > 0 && !isInOptions(config, coverageExclusions) {
		sonar.addOption(coverageExclusions + strings.Join(config.CoverageExclusions, ","))
	}
	if config.InferJavaBinaries && !isInOptions(config, javaBinaries) {
		addJavaBinaries()
	}
	if err := handlePullRequest(config); err != nil {
		log.SetErrorCategory(log.ErrorConfiguration)
		return err
	}
	if err := loadSonarScanner(config.SonarScannerDownloadURL, client); err != nil {
		log.SetErrorCategory(log.ErrorInfrastructure)
		return err
	}
	if err := loadCertificates(config.CustomTLSCertificateLinks, client, runner); err != nil {
		log.SetErrorCategory(log.ErrorInfrastructure)
		return err
	}

	if len(config.Options) > 0 {
		sonar.options = append(sonar.options, config.Options...)
	}

	sonar.options = SliceUtils.PrefixIfNeeded(SliceUtils.Trim(sonar.options), "-D")

	log.Entry().
		WithField("command", sonar.binary).
		WithField("options", sonar.options).
		WithField("environment", sonar.environment).
		Debug("Executing sonar scan command")
	// execute scan
	runner.SetEnv(sonar.environment)
	err := runner.RunExecutable(sonar.binary, sonar.options...)
	if err != nil {
		return err
	}

	// as PRs are handled locally for legacy SonarQube systems, no measurements will be fetched.
	if len(config.ChangeID) > 0 && config.LegacyPRHandling {
		return nil
	}

	// load task results
	taskReport, err := SonarUtils.ReadTaskReport(sonar.workingDir)
	if err != nil {
		log.Entry().WithError(err).Warning("no scan report found")
		return nil
	}
	// write links JSON
	links := []StepResults.Path{
		{
			Target: taskReport.DashboardURL,
			Name:   "Sonar Web UI",
		},
	}
	StepResults.PersistReportsAndLinks("sonarExecuteScan", sonar.workingDir, nil, links)

	if len(config.Token) == 0 {
		log.Entry().Warn("no measurements are fetched due to missing credentials")
		return nil
	}
	taskService := SonarUtils.NewTaskService(taskReport.ServerURL, config.Token, taskReport.TaskID, apiClient)
	// wait for analysis task to complete
	err = taskService.WaitForTask()
	if err != nil {
		return err
	}
	// fetch number of issues by severity
	issueService := SonarUtils.NewIssuesService(taskReport.ServerURL, config.Token, taskReport.ProjectKey, config.Organization, config.BranchName, config.ChangeID, apiClient)
	influx.sonarqube_data.fields.blocker_issues, err = issueService.GetNumberOfBlockerIssues()
	if err != nil {
		return err
	}
	influx.sonarqube_data.fields.critical_issues, err = issueService.GetNumberOfCriticalIssues()
	if err != nil {
		return err
	}
	influx.sonarqube_data.fields.major_issues, err = issueService.GetNumberOfMajorIssues()
	if err != nil {
		return err
	}
	influx.sonarqube_data.fields.minor_issues, err = issueService.GetNumberOfMinorIssues()
	if err != nil {
		return err
	}
	influx.sonarqube_data.fields.info_issues, err = issueService.GetNumberOfInfoIssues()
	if err != nil {
		return err
	}

<<<<<<< HEAD
	componentService := SonarUtils.NewMeasuresComponentService(taskReport.ServerURL, config.Token, taskReport.ProjectKey, config.Organization, config.BranchName, config.ChangeID, apiClient)
	cov, err := componentService.GetCoverage()
	if err != nil {
		return err // No wrap, description already added one level below
	}

	loc, err := componentService.GetLinesOfCode()
	if err != nil {
		return err // No wrap, description already added one level below
	}

	log.Entry().Debugf("Influx values: %v", influx.sonarqube_data.fields)
	err = SonarUtils.WriteReport(SonarUtils.ReportData{
=======
	reportData := SonarUtils.ReportData{
>>>>>>> 9fb9034f
		ServerURL:    taskReport.ServerURL,
		ProjectKey:   taskReport.ProjectKey,
		TaskID:       taskReport.TaskID,
		ChangeID:     config.ChangeID,
		BranchName:   config.BranchName,
		Organization: config.Organization,
		NumberOfIssues: SonarUtils.Issues{
			Blocker:  influx.sonarqube_data.fields.blocker_issues,
			Critical: influx.sonarqube_data.fields.critical_issues,
			Major:    influx.sonarqube_data.fields.major_issues,
			Minor:    influx.sonarqube_data.fields.minor_issues,
			Info:     influx.sonarqube_data.fields.info_issues,
<<<<<<< HEAD
		},
		Coverage:    *cov,
		LinesOfCode: *loc,
	}, sonar.workingDir, ioutil.WriteFile)
=======
		}}

	componentService := SonarUtils.NewMeasuresComponentService(taskReport.ServerURL, config.Token, taskReport.ProjectKey, config.Organization, config.BranchName, config.ChangeID, apiClient)
	cov, err := componentService.GetCoverage()
	if err != nil {
		log.Entry().Warnf("failed to retrieve sonar coverage data: %v", err)
	} else {
		reportData.Coverage = cov
	}

	loc, err := componentService.GetLinesOfCode()
	if err != nil {
		log.Entry().Warnf("failed to retrieve sonar lines of code data: %v", err)
	} else {
		reportData.LinesOfCode = loc
	}

	log.Entry().Debugf("Influx values: %v", influx.sonarqube_data.fields)

	err = SonarUtils.WriteReport(reportData, sonar.workingDir, ioutil.WriteFile)

>>>>>>> 9fb9034f
	if err != nil {
		return err
	}
	return nil
}

// isInOptions returns true, if the given property is already provided in config.Options.
func isInOptions(config sonarExecuteScanOptions, property string) bool {
	property = strings.TrimSuffix(property, "=")
	return SliceUtils.ContainsStringPart(config.Options, property)
}

func addJavaBinaries() {
	pomFiles, err := doublestarGlob(pomXMLPattern)
	if err != nil {
		log.Entry().Warnf("failed to glob for pom modules: %v", err)
		return
	}
	var binaries []string

	var classesDirs = []string{"classes", "test-classes"}

	for _, pomFile := range pomFiles {
		module := filepath.Dir(pomFile)
		for _, classDir := range classesDirs {
			classesPath := filepath.Join(module, "target", classDir)
			_, err := osStat(classesPath)
			if err == nil {
				binaries = append(binaries, classesPath)
			}
		}
	}
	if len(binaries) > 0 {
		sonar.addOption(javaBinaries + strings.Join(binaries, ","))
	}
}

func handlePullRequest(config sonarExecuteScanOptions) error {
	if len(config.ChangeID) > 0 {
		if config.LegacyPRHandling {
			// see https://docs.sonarqube.org/display/PLUG/GitHub+Plugin
			sonar.addOption("sonar.analysis.mode=preview")
			sonar.addOption("sonar.github.pullRequest=" + config.ChangeID)
			if len(config.GithubAPIURL) > 0 {
				sonar.addOption("sonar.github.endpoint=" + config.GithubAPIURL)
			}
			if len(config.GithubToken) > 0 {
				sonar.addOption("sonar.github.oauth=" + config.GithubToken)
			}
			if len(config.Owner) > 0 && len(config.Repository) > 0 {
				sonar.addOption("sonar.github.repository=" + config.Owner + "/" + config.Repository)
			}
			if config.DisableInlineComments {
				sonar.addOption("sonar.github.disableInlineComments=" + strconv.FormatBool(config.DisableInlineComments))
			}
		} else {
			// see https://sonarcloud.io/documentation/analysis/pull-request/
			provider := strings.ToLower(config.PullRequestProvider)
			if provider == "github" {
				if len(config.Owner) > 0 && len(config.Repository) > 0 {
					sonar.addOption("sonar.pullrequest.github.repository=" + config.Owner + "/" + config.Repository)
				}
			} else {
				return errors.New("Pull-Request provider '" + provider + "' is not supported!")
			}
			sonar.addOption("sonar.pullrequest.key=" + config.ChangeID)
			sonar.addOption("sonar.pullrequest.base=" + config.ChangeTarget)
			sonar.addOption("sonar.pullrequest.branch=" + config.ChangeBranch)
			sonar.addOption("sonar.pullrequest.provider=" + provider)
		}
	} else if len(config.BranchName) > 0 {
		sonar.addOption("sonar.branch.name=" + config.BranchName)
	}
	return nil
}

func loadSonarScanner(url string, client piperhttp.Downloader) error {
	if scannerPath, err := execLookPath(sonar.binary); err == nil {
		// using existing sonar-scanner
		log.Entry().WithField("path", scannerPath).Debug("Using local sonar-scanner")
	} else if len(url) != 0 {
		// download sonar-scanner-cli into TEMP folder
		log.Entry().WithField("url", url).Debug("Downloading sonar-scanner")
		tmpFolder := getTempDir()
		defer os.RemoveAll(tmpFolder) // clean up
		archive := filepath.Join(tmpFolder, path.Base(url))
		if err := client.DownloadFile(url, archive, nil, nil); err != nil {
			return errors.Wrap(err, "Download of sonar-scanner failed")
		}
		// unzip sonar-scanner-cli
		log.Entry().WithField("source", archive).WithField("target", tmpFolder).Debug("Extracting sonar-scanner")
		if _, err := fileUtilsUnzip(archive, tmpFolder); err != nil {
			return errors.Wrap(err, "Extraction of sonar-scanner failed")
		}
		// move sonar-scanner-cli to .sonar-scanner/
		toolPath := ".sonar-scanner"
		foldername := strings.ReplaceAll(strings.ReplaceAll(archive, ".zip", ""), "cli-", "")
		log.Entry().WithField("source", foldername).WithField("target", toolPath).Debug("Moving sonar-scanner")
		if err := osRename(foldername, toolPath); err != nil {
			return errors.Wrap(err, "Moving of sonar-scanner failed")
		}
		// update binary path
		sonar.binary = filepath.Join(getWorkingDir(), toolPath, "bin", sonar.binary)
		log.Entry().Debug("Download completed")
	}
	return nil
}

func loadCertificates(certificateList []string, client piperhttp.Downloader, runner command.ExecRunner) error {
	truststorePath := filepath.Join(getWorkingDir(), ".certificates")
	truststoreFile := filepath.Join(truststorePath, "cacerts")

	if exists, _ := fileUtilsExists(truststoreFile); exists {
		// use local existing trust store
		sonar.addEnvironment("SONAR_SCANNER_OPTS=" + keytool.GetMavenOpts(truststoreFile))
		log.Entry().WithField("trust store", truststoreFile).Info("Using local trust store")
	} else if len(certificateList) > 0 {
		// create download temp dir
		tmpFolder := getTempDir()
		defer os.RemoveAll(tmpFolder) // clean up
		os.MkdirAll(truststorePath, 0777)
		// copying existing truststore
		defaultTruststorePath := keytool.GetDefaultTruststorePath()
		if exists, _ := fileUtilsExists(defaultTruststorePath); exists {
			if err := keytool.ImportTruststore(runner, truststoreFile, defaultTruststorePath); err != nil {
				return errors.Wrap(err, "Copying existing keystore failed")
			}
		}
		// use local created trust store with downloaded certificates
		for _, certificate := range certificateList {
			target := filepath.Join(tmpFolder, path.Base(certificate))
			log.Entry().WithField("source", certificate).WithField("target", target).Info("Downloading TLS certificate")
			// download certificate
			if err := client.DownloadFile(certificate, target, nil, nil); err != nil {
				return errors.Wrapf(err, "Download of TLS certificate failed")
			}
			// add certificate to keystore
			if err := keytool.ImportCert(runner, truststoreFile, target); err != nil {
				log.Entry().Warnf("Adding certificate to keystore failed")
				// return errors.Wrap(err, "Adding certificate to keystore failed")
			}
		}
		sonar.addEnvironment("SONAR_SCANNER_OPTS=" + keytool.GetMavenOpts(truststoreFile))
		log.Entry().WithField("trust store", truststoreFile).Info("Using local trust store")
	} else {
		log.Entry().Debug("Download of TLS certificates skipped")
	}
	return nil
}

func getWorkingDir() string {
	workingDir, err := os.Getwd()
	if err != nil {
		log.Entry().WithError(err).WithField("path", workingDir).Debug("Retrieving of work directory failed")
	}
	return workingDir
}

func getTempDir() string {
	tmpFolder, err := ioutil.TempDir(".", "temp-")
	if err != nil {
		log.Entry().WithError(err).WithField("path", tmpFolder).Debug("Creating temp directory failed")
	}
	return tmpFolder
}

// Fetches parameters from environment variables and updates the options accordingly (only if not already set)
func detectParametersFromCI(options *sonarExecuteScanOptions) {
	provider, err := orchestrator.NewOrchestratorSpecificConfigProvider()
	if err != nil {
		log.Entry().WithError(err).Warning("Cannot infer config from CI environment")
		return
	}

	if provider.IsPullRequest() {
		config := provider.GetPullRequestConfig()
		if len(options.ChangeBranch) == 0 {
			log.Entry().Info("Inferring parameter changeBranch from environment: " + config.Branch)
			options.ChangeBranch = config.Branch
		}
		if len(options.ChangeTarget) == 0 {
			log.Entry().Info("Inferring parameter changeTarget from environment: " + config.Base)
			options.ChangeTarget = config.Base
		}
		if len(options.ChangeID) == 0 {
			log.Entry().Info("Inferring parameter changeId from environment: " + config.Key)
			options.ChangeID = config.Key
		}
	} else {
		branch := provider.GetBranch()
		if options.InferBranchName && len(options.BranchName) == 0 {
			log.Entry().Info("Inferring parameter branchName from environment: " + branch)
			options.BranchName = branch
		}
	}
}<|MERGE_RESOLUTION|>--- conflicted
+++ resolved
@@ -233,23 +233,7 @@
 		return err
 	}
 
-<<<<<<< HEAD
-	componentService := SonarUtils.NewMeasuresComponentService(taskReport.ServerURL, config.Token, taskReport.ProjectKey, config.Organization, config.BranchName, config.ChangeID, apiClient)
-	cov, err := componentService.GetCoverage()
-	if err != nil {
-		return err // No wrap, description already added one level below
-	}
-
-	loc, err := componentService.GetLinesOfCode()
-	if err != nil {
-		return err // No wrap, description already added one level below
-	}
-
-	log.Entry().Debugf("Influx values: %v", influx.sonarqube_data.fields)
-	err = SonarUtils.WriteReport(SonarUtils.ReportData{
-=======
 	reportData := SonarUtils.ReportData{
->>>>>>> 9fb9034f
 		ServerURL:    taskReport.ServerURL,
 		ProjectKey:   taskReport.ProjectKey,
 		TaskID:       taskReport.TaskID,
@@ -262,12 +246,6 @@
 			Major:    influx.sonarqube_data.fields.major_issues,
 			Minor:    influx.sonarqube_data.fields.minor_issues,
 			Info:     influx.sonarqube_data.fields.info_issues,
-<<<<<<< HEAD
-		},
-		Coverage:    *cov,
-		LinesOfCode: *loc,
-	}, sonar.workingDir, ioutil.WriteFile)
-=======
 		}}
 
 	componentService := SonarUtils.NewMeasuresComponentService(taskReport.ServerURL, config.Token, taskReport.ProjectKey, config.Organization, config.BranchName, config.ChangeID, apiClient)
@@ -289,7 +267,6 @@
 
 	err = SonarUtils.WriteReport(reportData, sonar.workingDir, ioutil.WriteFile)
 
->>>>>>> 9fb9034f
 	if err != nil {
 		return err
 	}
