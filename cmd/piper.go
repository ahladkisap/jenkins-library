--- conflicted
+++ resolved
@@ -218,11 +218,8 @@
 	}
 }
 
-<<<<<<< HEAD
-=======
 var errIncompatibleTypes = fmt.Errorf("incompatible types")
 
->>>>>>> 4b5fa809
 func checkTypes(config map[string]interface{}, options interface{}) map[string]interface{} {
 	optionsType := getStepOptionsStructType(options)
 
