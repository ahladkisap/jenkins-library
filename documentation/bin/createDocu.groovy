import groovy.io.FileType
import groovy.json.JsonOutput
import groovy.json.JsonSlurper
import org.yaml.snakeyaml.Yaml
import org.codehaus.groovy.control.CompilerConfiguration
import com.sap.piper.GenerateDocumentation
import com.sap.piper.GenerateStageDocumentation
import com.sap.piper.DefaultValueCache
import java.util.regex.Matcher
import groovy.text.StreamingTemplateEngine

import com.sap.piper.MapUtils

//
// Collects helper functions for rendering the documentation
//
class TemplateHelper {

    static createDependencyList(Set deps) {
        def t = ''
        t += 'The step depends on the following Jenkins plugins\n\n'
        def filteredDeps = deps.findAll { dep -> dep != 'UNIDENTIFIED' }

        if(filteredDeps.contains('kubernetes')) {
            // The docker plugin is not detected by the tests since it is not
            // handled via step call, but it is added to the environment.
            // Hovever kubernetes plugin and docker plugin are closely related,
            // hence adding docker if kubernetes is present.
            filteredDeps.add('docker')
        }

        if(filteredDeps.isEmpty()) {
            t += '* &lt;none&gt;\n'
        } else {
            filteredDeps
                .sort()
                .each { dep -> t += "* [${dep}](https://plugins.jenkins.io/${dep})\n" }
        }

        if(filteredDeps.contains('kubernetes')) {
            t += "\nThe kubernetes plugin is only used if running in a kubernetes environment."
        }

        t += '''|
                |Transitive dependencies are omitted.
                |
                |The list might be incomplete.
                |
                |Consider using the [ppiper/jenkins-master](https://cloud.docker.com/u/ppiper/repository/docker/ppiper/jenkins-master)
                |docker image. This images comes with preinstalled plugins.
                |'''.stripMargin()
        return t
    }

    static createParametersTable(Map parameters) {

        def t = ''
        t += '| name | mandatory | default | possible values |\n'
        t += '|------|-----------|---------|-----------------|\n'

        parameters.keySet().toSorted().each {

            def props = parameters.get(it)

            def defaultValue = isComplexDefault(props.defaultValue) ? renderComplexDefaultValue(props.defaultValue) : renderSimpleDefaultValue(props.defaultValue)

            t +=  "| `${it}` | ${props.mandatory ?: props.required ? 'yes' : 'no'} | ${defaultValue} | ${props.value ?: ''} |\n"
        }

        t
    }

    private static boolean isComplexDefault(def _default) {
        if(! (_default in Collection)) return false
        if(_default.size() == 0) return false
        for(def entry in _default) {
            if(! (entry in Map)) return false
            if(! entry.dependentParameterKey) return false
            if(! entry.key) return false
        }
        return true
    }

    private static renderComplexDefaultValue(def _default) {
        _default
            .collect { "${it.dependentParameterKey}=`${it.key ?: '<empty>'}`:`${it.value ?: '<empty>'}`" }
            .join('<br />')
    }

    private static renderSimpleDefaultValue(def _default) {
        if (_default == null) return ''
        return "`${_default}`"
    }

    static createParameterDescriptionSection(Map parameters) {
        def t =  ''
        parameters.keySet().toSorted().each {
            def props = parameters.get(it)
            t += "* `${it}` - ${props.docu ?: ''}\n"
        }

        t.trim()
    }

    static createParametersSection(Map parameters) {
        createParametersTable(parameters) + '\n' + createParameterDescriptionSection(parameters)
    }

    static createStepConfigurationSection(Map parameters) {

        def t = '''|We recommend to define values of step parameters via [config.yml file](../configuration.md).
                   |
                   |In following sections of the config.yml the configuration is possible:\n\n'''.stripMargin()

        t += '| parameter | general | step/stage |\n'
        t += '|-----------|---------|------------|\n'

        parameters.keySet().toSorted().each {
            def props = parameters.get(it)
            t += "| `${it}` | ${props.GENERAL_CONFIG ? 'X' : ''} | ${props.STEP_CONFIG ? 'X' : ''} |\n"
        }

        t.trim()
    }

    static createStageContentSection(Map stageDescriptions) {
        def t = 'This stage comprises following steps which are activated depending on your use-case/configuration:\n\n'

        t += '| step | step description |\n'
        t += '| ---- | ---------------- |\n'

        stageDescriptions.each {step, description ->
            t += "| [${step}](../steps/${step}.md) | ${description.trim()} |\n"
        }

        return t
    }

    static createStageActivationSection() {
        def t = '''This stage will be active if any one of the following conditions is met:

* Stage configuration in [config.yml file](../configuration.md) contains entries for this stage.
* Any of the conditions are met which are explained in the section [Step Activation](#step-activation).
'''
        return t.trim()
    }

    static createStepActivationSection(Map configConditions) {
        if (!configConditions) return 'For this stage no conditions are assigned to steps.'
        def t = 'Certain steps will be activated automatically depending on following conditions:\n\n'


        t += '| step | config key | config value | file pattern |\n'
        t += '| ---- | ---------- | ------------ | ------------ |\n'

        configConditions?.each {stepName, conditions ->
            t += "| ${stepName} "
            t += "| ${renderValueList(conditions?.configKeys)} "
            t += "| ${renderValueList(mapToValueList(conditions?.config))} "

            List filePatterns = []
            if (conditions?.filePattern) filePatterns.add(conditions?.filePattern)
            if (conditions?.filePatternFromConfig) filePatterns.add(conditions?.filePatternFromConfig)
            t += "| ${renderValueList(filePatterns)} |\n"
        }

        t += '''
!!! info "Step condition details"
    There are currently several conditions which can be checked.<br /> This is done in the [Init stage](init.md) of the pipeline shortly after checkout of the source code repository.<br/ >
    **Important: It will be sufficient that any one condition per step is met.**

    * `config key`: Checks if a defined configuration parameter is set.
    * `config value`: Checks if a configuration parameter has a defined value.
    * `file pattern`: Checks if files according a defined pattern exist in the project. Either the pattern is speficified direcly or it is retrieved from a configuration parameter.


!!! note "Overruling step activation conditions"
    It is possible to overrule the automatically detected step activation status.<br />
    Just add to your stage configuration `<stepName>: false`, for example `deployToKubernetes: false`.

For details about the configuration options, please see [Configuration of Piper](../configuration.md).
'''

        return t
    }

    private static renderValueList(List valueList) {
        if (!valueList) return ''
        if (valueList.size() > 1) {
            List quotedList = []
            valueList.each {listItem ->
                quotedList.add("-`${listItem}`")
            }
            return quotedList.join('<br />')
        } else {
            return "`${valueList[0]}`"
        }
    }

    private static mapToValueList(Map map) {
        List valueList = []
        map?.each {key, value ->
            if (value instanceof List) {
                value.each {listItem ->
                    valueList.add("${key}: ${listItem}")
                }
            } else {
                valueList.add("${key}: ${value}")
            }
        }
        return valueList
    }

    static createStageConfigurationSection() {
        return 'The stage parameters need to be defined in the section `stages` of [config.yml file](../configuration.md).'
    }
}

//
// Collects generic helper functions
//
class Helper {

    static projectRoot = new File(Helper.class.protectionDomain.codeSource.location.path).getParentFile().getParentFile().getParentFile()

    static getConfigHelper(classLoader, roots, script) {

        def compilerConfig = new CompilerConfiguration()
        compilerConfig.setClasspathList( roots )

        new GroovyClassLoader(classLoader, compilerConfig, true)
            .parseClass(new File(projectRoot, 'src/com/sap/piper/ConfigurationHelper.groovy'))
            .newInstance(script, [:]).loadStepDefaults()
    }

    static Map getYamlResource(String resource) {
        def ymlContent = new File(projectRoot,"resources/${resource}").text
        return new Yaml().load(ymlContent)
    }

    static getDummyScript(def stepName) {

        def _stepName = stepName

        return  new Script() {

            def STEP_NAME = _stepName

            def handlePipelineStepErrors(def m, Closure c) {
                c()
            }

            def libraryResource(def r) {
                new File(projectRoot,"resources/${r}").text
            }

            def readYaml(def m) {
                new Yaml().load(m.text)
            }

            void echo(m) {
                println(m)
            }

            def run() {
                throw new UnsupportedOperationException()
            }
        }
    }

    static trim(List lines) {

        removeLeadingEmptyLines(
            removeLeadingEmptyLines(lines.reverse())
                .reverse())
    }

    private static removeLeadingEmptyLines(lines) {

        def _lines = new ArrayList(lines), trimmed = []

        boolean empty = true

        _lines.each() {

            if(empty &&  ! it.trim()) return
            empty = false
            trimmed << it
        }

        trimmed
    }

    private static normalize(Set p) {

        def normalized = [] as Set

        def interim = [:]
        p.each {
            def parts = it.split('/') as List
            _normalize(parts, interim)
        }

        interim.each { k, v -> flatten (normalized, k, v)   }

        normalized
    }

    private static void _normalize(List parts, Map interim) {
        if( parts.size >= 1) {
            if( ! interim[parts.head()]) interim[parts.head()] = [:]
            _normalize(parts.tail(), interim[parts.head()])
        }
    }

    private static flatten(Set flat, def key, Map interim) {

        if( ! interim ) flat << (key as String)

        interim.each { k, v ->

            def _key = "${key}/${k}"

            if( v && v.size() > 0 )
                flatten(flat, _key, v)
            else
                flat << (_key as String)

        }
    }

    static void scanDocu(File f, Map step) {

        boolean docu = false,
                value = false,
                mandatory = false,
                parentObject = false,
                docuEnd = false

        def docuLines = [], valueLines = [], mandatoryLines = [], parentObjectLines = []

        f.eachLine  {
            line ->

                if(line ==~ /.*dependingOn.*/) {
                    def dependentConfigKey = (line =~ /.*dependingOn\('(.*)'\).mixin\('(.*)'/)[0][1]
                    def configKey = (line =~ /.*dependingOn\('(.*)'\).mixin\('(.*)'/)[0][2]
                    if(! step.dependentConfig[configKey]) {
                        step.dependentConfig[configKey] = []
                    }
                    step.dependentConfig[configKey] << dependentConfigKey
                }

                if(docuEnd) {
                    docuEnd = false

                    if(isHeader(line)) {
                        def _docu = []
                        docuLines.each { _docu << it  }
                        _docu = Helper.trim(_docu)
                        step.description = _docu.join('\n')
                    } else {

                        def param = retrieveParameterName(line)

                        if(!param) {
                            throw new RuntimeException('Cannot retrieve parameter for a comment')
                        }

                        def _docu = [], _value = [], _mandatory = [], _parentObject = []
                        docuLines.each { _docu << it  }
                        valueLines.each { _value << it }
                        mandatoryLines.each { _mandatory << it }
                        parentObjectLines.each { _parentObject << it }
                        _parentObject << param
                        param = _parentObject*.trim().join('/').trim()

                        if(step.parameters[param].docu || step.parameters[param].value)
                            System.err << "[WARNING] There is already some documentation for parameter '${param}. Is this parameter documented twice?'\n"

                        step.parameters[param].docu = _docu*.trim().join(' ').trim()
                        step.parameters[param].value = _value*.trim().join(' ').trim()
                        step.parameters[param].mandatory = _mandatory*.trim().join(' ').trim()
                    }
                    docuLines.clear()
                    valueLines.clear()
                    mandatoryLines.clear()
                    parentObjectLines.clear()
                }

                if( line.trim()  ==~ /^\/\*\*.*/ ) {
                    docu = true
                }

                if(docu) {
                    def _line = line
                    _line = _line.replaceAll('^\\s*', '') // leading white spaces
                    if(_line.startsWith('/**')) _line = _line.replaceAll('^\\/\\*\\*', '') // start comment
                    if(_line.startsWith('*/') || _line.trim().endsWith('*/')) _line = _line.replaceAll('^\\*/', '').replaceAll('\\*/\\s*$', '') // end comment
                    if(_line.startsWith('*')) _line = _line.replaceAll('^\\*', '') // continue comment
                    if(_line.startsWith(' ')) _line = _line.replaceAll('^\\s', '')
                    if(_line ==~ /.*@possibleValues.*/) {
                        mandatory = false // should be something like reset attributes
                        value = true
                        parentObject = false
                    }
                    // some remark for mandatory e.g. some parameters are only mandatory under certain conditions
                    if(_line ==~ /.*@mandatory.*/) {
                        value = false // should be something like reset attributes ...
                        mandatory = true
                        parentObject = false
                    }
                    // grouping config properties within a parent object for easier readability
                    if(_line ==~ /.*@parentConfigKey.*/) {
                        value = false // should be something like reset attributes ...
                        mandatory = false
                        parentObject = true
                    }

                    if(value) {
                        if(_line) {
                            _line = (_line =~ /.*@possibleValues\s*?(.*)/)[0][1]
                            valueLines << _line
                        }
                    }

                    if(mandatory) {
                        if(_line) {
                            _line = (_line =~ /.*@mandatory\s*?(.*)/)[0][1]
                            mandatoryLines << _line
                        }
                    }

                    if(parentObject) {
                        if(_line) {
                            _line = (_line =~ /.*@parentConfigKey\s*?(.*)/)[0][1]
                            parentObjectLines << _line
                        }
                    }

                    if(!value && !mandatory && !parentObject) {
                        docuLines << _line
                    }
                }

                if(docu && line.trim() ==~ /^.*\*\//) {
                    docu = false
                    value = false
                    mandatory = false
                    parentObject = false
                    docuEnd = true
                }
        }
    }

    private static isHeader(line) {
        Matcher headerMatcher = (line =~ /(?:(?:def|void)\s*call\s*\()|(?:@.*)/ )
        return headerMatcher.size() == 1
    }

    private static retrieveParameterName(line) {
        Matcher m = (line =~ /.*'(.*)'.*/)
        if(m.size() == 1 && m[0].size() == 2)
            return m[0][1]
        return null
    }

    static getScopedParameters(def script) {

        def params = [:]

        params.put('STEP_CONFIG', script.STEP_CONFIG_KEYS ?: [])
        params.put('GENERAL_CONFIG', script.GENERAL_CONFIG_KEYS ?: [] )
        params.put('STAGE_CONFIG', script.PARAMETER_KEYS ?: [] )

        return params
    }

    static getStageStepKeys(def script) {
        try {
            return script.STAGE_STEP_KEYS ?: []
        } catch (groovy.lang.MissingPropertyException ex) {
            System.err << "[INFO] STAGE_STEP_KEYS not set for: ${script.STEP_NAME}.\n"
            return []
        }
    }

    static getRequiredParameters(File f) {
        def params = [] as Set
        f.eachLine  {
            line ->
                if (line ==~ /.*withMandatoryProperty.*/) {
                    def param = (line =~ /.*withMandatoryProperty\('(.*)'/)[0][1]
                    params << param
                }
        }
        return params
    }

    static getParentObjectMappings(File f) {
        def mappings = [:]
        def parentObjectKey = ''
        f.eachLine  {
            line ->
                if (line ==~ /.*parentConfigKey.*/ && !parentObjectKey) {
                    def param = (line =~ /.*parentConfigKey\s*?(.*)/)[0][1]
                    parentObjectKey = param.trim()
                } else if (line ==~ /\s*?(.*)[,]{0,1}/ && parentObjectKey) {
                    def pName = retrieveParameterName(line)
                    if(pName) {
                        mappings.put(pName, parentObjectKey)
                        parentObjectKey = ''
                    }
                }
        }
        return mappings
    }

    static resolveDocuRelevantSteps(GroovyScriptEngine gse, File stepsDir) {

        def docuRelevantSteps = []

        stepsDir.traverse(type: FileType.FILES, maxDepth: 0) {
            if(it.getName().endsWith('.groovy')) {
                def scriptName = (it =~  /vars\${File.separator}(.*)\.groovy/)[0][1]
                def stepScript = gse.createScript("${scriptName}.groovy", new Binding())
                for (def method in stepScript.getClass().getMethods()) {
                    if(method.getName() == 'call' && (method.getAnnotation(GenerateDocumentation) != null || method.getAnnotation(GenerateStageDocumentation) != null)) {
                        docuRelevantSteps << scriptName
                        break
                    }
                }
            }
        }
        docuRelevantSteps
    }

    static resolveDocuRelevantStages(GroovyScriptEngine gse, File stepsDir) {

        def docuRelevantStages = [:]

        stepsDir.traverse(type: FileType.FILES, maxDepth: 0) {
            if(it.getName().endsWith('.groovy')) {
                def scriptName = (it =~  /vars\${File.separator}(.*)\.groovy/)[0][1]
                def stepScript = gse.createScript("${scriptName}.groovy", new Binding())
                for (def method in stepScript.getClass().getMethods()) {
                    GenerateStageDocumentation stageDocsAnnotation = method.getAnnotation(GenerateStageDocumentation)
                    if(method.getName() == 'call' && stageDocsAnnotation != null) {
                        docuRelevantStages[scriptName] = stageDocsAnnotation.defaultStageName()
                        break
                    }
                }
            }
        }
        docuRelevantStages
    }
}

roots = [
    new File(Helper.projectRoot, "vars").getAbsolutePath(),
    new File(Helper.projectRoot, "src").getAbsolutePath()
]

stepsDir = null
stepsDocuDir = null
stagesDocuDir = null
customDefaults = null

steps = []

//
// assign parameters


def cli = new CliBuilder(
    usage: 'groovy createDocu [<options>]',
    header: 'Options:',
    footer: 'Copyright: SAP SE')

cli.with {
    s longOpt: 'stepsDir', args: 1, argName: 'dir', 'The directory containing the steps. Defaults to \'vars\'.'
    d longOpt: 'docuDir', args: 1, argName: 'dir', 'The directory containing the docu stubs. Defaults to \'documentation/docs/steps\'.'
    p longOpt: 'docuDirStages', args: 1, argName: 'dir', 'The directory containing the docu stubs for pipeline stages. Defaults to \'documentation/docs/stages\'.'
    c longOpt: 'customDefaults', args: 1, argName: 'file', 'Additional custom default configuration'
    i longOpt: 'stageInitFile', args: 1, argName: 'file', 'The file containing initialization data for step piperInitRunStageConfiguration'
    h longOpt: 'help', 'Prints this help.'
}

def options = cli.parse(args)

if(options.h) {
    System.err << "Printing help.\n"
    cli.usage()
    return
}

if(options.s){
    System.err << "[INFO] Using custom step root: ${options.s}.\n"
    stepsDir = new File(Helper.projectRoot, options.s)
}


stepsDir = stepsDir ?: new File(Helper.projectRoot, "vars")

if(options.d) {
    System.err << "[INFO] Using custom doc dir for steps: ${options.d}.\n"
    stepsDocuDir = new File(Helper.projectRoot, options.d)
}

stepsDocuDir = stepsDocuDir ?: new File(Helper.projectRoot, "documentation/docs/steps")

if(options.p) {
    System.err << "[INFO] Using custom doc dir for stages: ${options.p}.\n"
    stagesDocuDir = new File(Helper.projectRoot, options.p)
}

stagesDocuDir = stagesDocuDir ?: new File(Helper.projectRoot, "documentation/docs/stages")

if(options.c) {
    System.err << "[INFO] Using custom defaults: ${options.c}.\n"
    customDefaults = options.c
}

// retrieve default conditions for steps
Map stageConfig
if (options.i) {
    System.err << "[INFO] Using stageInitFile ${options.i}.\n"
    stageConfig = Helper.getYamlResource(options.i)
    System.err << "[INFO] Default stage configuration: ${stageConfig}.\n"
}

steps.addAll(options.arguments())

// assign parameters
//

//
// sanity checks

if( !stepsDocuDir.exists() ) {
    System.err << "Steps docu dir '${stepsDocuDir}' does not exist.\n"
    System.exit(1)
}

if( !stepsDir.exists() ) {
    System.err << "Steps dir '${stepsDir}' does not exist.\n"
    System.exit(1)
}

// sanity checks
//

def gse = new GroovyScriptEngine([ stepsDir.getAbsolutePath()  ] as String[], GenerateDocumentation.class.getClassLoader() )

//
// find all the steps we have to document (if no step has been provided from outside)
if( ! steps) {
    steps = Helper.resolveDocuRelevantSteps(gse, stepsDir)
} else {
    System.err << "[INFO] Generating docu only for step ${steps.size > 1 ? 's' : ''} ${steps}.\n"
}

// find all the stages that we have to document
Map stages = Helper.resolveDocuRelevantStages(gse, stepsDir)

<<<<<<< HEAD
// retrieve default conditions for steps
//ToDo: allow passing config file name via parameter
Map stageConfig
if (options.s) {
    stageConfig = Helper.getYamlResource(options.s)
}
=======
def prepareDefaultValuesStep = Helper.getPrepareDefaultValuesStep(gse)
>>>>>>> 93e17964

boolean exceptionCaught = false

def stepDescriptors = [:]
DefaultValueCache.prepare(Helper.getDummyScript('noop'),  customDefaults)
for (step in steps) {
    try {
        stepDescriptors."${step}" = handleStep(step, gse)
    } catch(Exception e) {
        exceptionCaught = true
        System.err << "${e.getClass().getName()} caught while handling step '${step}': ${e.getMessage()}.\n"
    }
}

// replace @see tag in docu by docu from referenced step.
for(step in stepDescriptors) {
    if(step.value.parameters) {
        for(param in step.value.parameters) {
            if( param?.value?.docu?.contains('@see')) {
                def otherStep = param.value.docu.replaceAll('@see', '').trim()
                param.value.docu = fetchTextFrom(otherStep, param.key, stepDescriptors)
                param.value.mandatory = fetchMandatoryFrom(otherStep, param.key, stepDescriptors)
                if(! param.value.value)
                    param.value.value = fetchPossibleValuesFrom(otherStep, param.key, stepDescriptors)
            }
        }
    }
}

//update stepDescriptors: remove stages and put into separate stageDescriptors map
def stageDescriptors = [:]
stages.each {key, value ->
    System.err << "[INFO] Processing stage '${key}' ...\n"
    stageDescriptors."${key}" = [:] << stepDescriptors."${key}"
    stepDescriptors.remove(key)

    //add stage name to stageDescriptors
    stageDescriptors."${key}".name = value

    //add stepCondition informmation to stageDescriptors
    stageDescriptors."${key}".configConditions = stageConfig?.stages?.get(value)?.stepConditions

    //identify step keys in stages
    def stageStepKeys = Helper.getStageStepKeys(gse.createScript( "${key}.groovy", new Binding() ))

    // prepare step descriptions
    stageDescriptors."${key}".stepDescriptions = [:]
    stageDescriptors."${key}".parameters.each {paramKey, paramValue ->

        if (paramKey in stageStepKeys) {
            stageDescriptors."${key}".stepDescriptions."${paramKey}" = "${paramValue.docu ?: ''}\n"
        }
    }

    //remove details from parameter map
    stageStepKeys.each {stepKey ->
        stageDescriptors."${key}".parameters.remove(stepKey)
    }


}

for(step in stepDescriptors) {
    try {
        renderStep(step.key, step.value)
        System.err << "[INFO] Step '${step.key}' has been rendered.\n"
    } catch(Exception e) {
        exceptionCaught = true
        System.err << "${e.getClass().getName()} caught while rendering step '${step}': ${e.getMessage()}.\n"
    }
}

for (stage in stageDescriptors) {
    try {
        renderStage(stage.key, stage.value)
        System.err << "[INFO] Stage '${stage.key}' has been rendered.\n"
    } catch(Exception e) {
        exceptionCaught = true
        System.err << "${e.getClass().getName()} caught while rendering stage '${stage}': ${e.getMessage()}.\n"
    }
}

if(exceptionCaught) {
    System.err << "[ERROR] Exception caught during generating documentation. Check earlier log for details.\n"
    System.exit(1)
}

File docuMetaData = new File('target/docuMetaData.json')
if(docuMetaData.exists()) docuMetaData.delete()
docuMetaData << new JsonOutput().toJson(stepDescriptors)

System.err << "[INFO] done.\n"

void renderStep(stepName, stepProperties) {

    File theStepDocu = new File(stepsDocuDir, "${stepName}.md")

    if(!theStepDocu.exists()) {
        System.err << "[WARNING] step docu input file for step '${stepName}' is missing.\n"
        return
    }

    def binding = [
        docGenStepName      : stepName,
        docGenDescription   : 'Description\n\n' + stepProperties.description,
        docGenParameters    : 'Parameters\n\n' + TemplateHelper.createParametersSection(stepProperties.parameters),
        docGenConfiguration : 'Step configuration\n\n' + TemplateHelper.createStepConfigurationSection(stepProperties.parameters),
        docJenkinsPluginDependencies     : 'Dependencies\n\n' + TemplateHelper.createDependencyList(stepProperties.dependencies)
    ]

    def template = new StreamingTemplateEngine().createTemplate(theStepDocu.text)
    String text = template.make(binding)

    theStepDocu.withWriter { w -> w.write text }
}

void renderStage(stageName, stageProperties) {

    def stageFileName = stageName.indexOf('Stage') != -1 ? stageName.split('Stage')[1].toLowerCase() : stageFileName
    File theStageDocu = new File(stagesDocuDir, "${stageFileName}.md")

    if(!theStageDocu.exists()) {
        System.err << "[WARNING] stage docu input file for stage '${stageName}' is missing.\n"
        return
    }

    def binding = [
        docGenStageName     : stageProperties.name,
        docGenDescription   : stageProperties.description,
        docGenStageContent  : 'Stage Content\n\n' + TemplateHelper.createStageContentSection(stageProperties.stepDescriptions),
        docGenStageActivation: 'Stage Activation\n\n' + TemplateHelper.createStageActivationSection(),
        docGenStepActivation: 'Step Activation\n\n' + TemplateHelper.createStepActivationSection(stageProperties.configConditions),
        docGenStageParameters    : 'Additional Stage Parameters\n\n' + TemplateHelper.createParametersSection(stageProperties.parameters),
        docGenStageConfiguration : 'Configuration of Additional Stage Parameters\n\n' + TemplateHelper.createStageConfigurationSection()
    ]
    def template = new StreamingTemplateEngine().createTemplate(theStageDocu.text)
    String text = template.make(binding)

    theStageDocu.withWriter { w -> w.write text }
}

def fetchTextFrom(def step, def parameterName, def steps) {
    try {
        def docuFromOtherStep = steps[step]?.parameters[parameterName]?.docu
        if(! docuFromOtherStep) throw new IllegalStateException("No docu found for parameter '${parameterName}' in step ${step}.")
        return docuFromOtherStep
    } catch(e) {
        System.err << "[ERROR] Cannot retrieve docu for parameter ${parameterName} from step ${step}.\n"
        throw e
    }
}

def fetchMandatoryFrom(def step, def parameterName, def steps) {
    try {
        return steps[step]?.parameters[parameterName]?.mandatory
    } catch(e) {
        System.err << "[ERROR] Cannot retrieve docu for parameter ${parameterName} from step ${step}.\n"
        throw e
    }
}

def fetchPossibleValuesFrom(def step, def parameterName, def steps) {
    return steps[step]?.parameters[parameterName]?.value ?: ''
}

def handleStep(stepName, gse) {

    File theStep = new File(stepsDir, "${stepName}.groovy")
    File theStepDocu = new File(stepsDocuDir, "${stepName}.md")
    File theStepDeps = new File('documentation/jenkins_workspace/plugin_mapping.json')

    if (!theStepDocu.exists() && stepName.indexOf('Stage') != -1) {
        //try to get a corresponding stage documentation
        def stageName = stepName.split('Stage')[1].toLowerCase()
        theStepDocu = new File(stagesDocuDir,"${stageName}.md" )
    }

    if(!theStepDocu.exists()) {
        System.err << "[WARNING] step docu input file for step '${stepName}' is missing.\n"
        return
    }

    System.err << "[INFO] Handling step '${stepName}'.\n"

    def defaultConfig = Helper.getConfigHelper(getClass().getClassLoader(),
        roots,
        Helper.getDummyScript(stepName)).use()

    def params = [] as Set

    //
    // scopedParameters is a map containing the scope as key and the parameters
    // defined with that scope as a set of strings.

    def scopedParameters

    try {
        scopedParameters = Helper.getScopedParameters(gse.createScript( "${stepName}.groovy", new Binding() ))
        scopedParameters.each { k, v -> params.addAll(v) }
    } catch(Exception e) {
        System.err << "[ERROR] Step '${stepName}' violates naming convention for scoped parameters: ${e}.\n"
        throw e
    }
    def requiredParameters = Helper.getRequiredParameters(theStep)

    params.addAll(requiredParameters)

    // translate parameter names according to compatibility annotations
    def parentObjectMappings = Helper.getParentObjectMappings(theStep)
    def compatibleParams = [] as Set
    if(parentObjectMappings) {
        params.each {
            if (parentObjectMappings[it])
                compatibleParams.add(parentObjectMappings[it] + '/' + it)
            else
                compatibleParams.add(it)
        }
        if (compatibleParams)
            params = compatibleParams
    }

    // 'dependentConfig' is only present here for internal reasons and that entry is removed at
    // end of method.
    def step = [
        parameters:[:],
        dependencies: (Set)[],
        dependentConfig: [:]
    ]

    //
    // provide dependencies to Jenkins plugins
    if(theStepDeps.exists()) {
        def pluginDependencies = new JsonSlurper().parse(theStepDeps)
        step.dependencies.addAll(pluginDependencies[stepName].collect { k, v -> k })
    }

    //
    // START special handling for 'script' parameter
    // ... would be better if there is no special handling required ...

    step.parameters['script'] = [
        docu: 'The common script environment of the Jenkinsfile running. ' +
            'Typically the reference to the script calling the pipeline ' +
            'step is provided with the `this` parameter, as in `script: this`. ' +
            'This allows the function to access the ' +
            '`commonPipelineEnvironment` for retrieving, e.g. configuration parameters.',
        required: true,

        GENERAL_CONFIG: false,
        STEP_CONFIG: false
    ]

    // END special handling for 'script' parameter

    Helper.normalize(params).toSorted().each {

        it ->

            def defaultValue = MapUtils.getByPath(defaultConfig, it)

            def parameterProperties =   [
                defaultValue: defaultValue,
                required: requiredParameters.contains((it as String)) && defaultValue == null
            ]

            step.parameters.put(it, parameterProperties)

            // The scope is only defined for the first level of a hierarchical configuration.
            // If the first part is found, all nested parameters are allowed with that scope.
            def firstPart = it.split('/').head()
            scopedParameters.each { key, val ->
                parameterProperties.put(key, val.contains(firstPart))
            }
    }

    Helper.scanDocu(theStep, step)

    step.parameters.each { k, v ->
        if(step.dependentConfig.get(k)) {

            def dependentParameterKey = step.dependentConfig.get(k)[0]
            def dependentValues = step.parameters.get(dependentParameterKey)?.value

            if (dependentValues) {
                def the_defaults = []
                dependentValues
                    .replaceAll('[\'"` ]', '')
                    .split(',').each {possibleValue ->
                    if (!possibleValue instanceof Boolean && defaultConfig.get(possibleValue)) {
                        the_defaults <<
                            [
                                dependentParameterKey: dependentParameterKey,
                                key: possibleValue,
                                value: MapUtils.getByPath(defaultConfig.get(possibleValue), k)
                            ]
                    }
                }
                v.defaultValue = the_defaults
            }
        }
    }

    //
    // 'dependentConfig' is only present for internal purposes and must not be used outside.
    step.remove('dependentConfig')

    step
}<|MERGE_RESOLUTION|>--- conflicted
+++ resolved
@@ -663,17 +663,6 @@
 // find all the stages that we have to document
 Map stages = Helper.resolveDocuRelevantStages(gse, stepsDir)
 
-<<<<<<< HEAD
-// retrieve default conditions for steps
-//ToDo: allow passing config file name via parameter
-Map stageConfig
-if (options.s) {
-    stageConfig = Helper.getYamlResource(options.s)
-}
-=======
-def prepareDefaultValuesStep = Helper.getPrepareDefaultValuesStep(gse)
->>>>>>> 93e17964
-
 boolean exceptionCaught = false
 
 def stepDescriptors = [:]
