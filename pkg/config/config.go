--- conflicted
+++ resolved
@@ -131,45 +131,14 @@
 	}
 }
 
-<<<<<<< HEAD
-// GetStepConfig provides merged step configuration using defaults, config, if available
-func (c *Config) GetStepConfig(flagValues map[string]interface{}, paramJSON string, configuration io.ReadCloser, defaults []io.ReadCloser, filters StepFilters, parameters []StepParameters, secrets []StepSecrets, envParameters map[string]interface{}, stageName, stepName string, stepAliases []Alias, envRootPath string) (StepConfig, error) {
-	var stepConfig StepConfig
-	var d PipelineDefaults
-
-	if c.CustomDefaults == nil {
-		c.CustomDefaults = []string{}
-	}
-
-=======
 // InitializeConfig prepares the config object, i.e. loading content, etc.
 func (c *Config) InitializeConfig(configuration io.ReadCloser, defaults []io.ReadCloser, ignoreCustomDefaults bool) error {
->>>>>>> d8553ab5
 	if configuration != nil {
 		if err := c.ReadConfig(configuration); err != nil {
 			return errors.Wrap(err, "failed to parse custom pipeline configuration")
 		}
 	}
 
-<<<<<<< HEAD
-	c.ApplyAliasConfig(parameters, secrets, filters, stageName, stepName, stepAliases)
-
-	// consider defaults from commonPipelineEnvironment
-	customDefaultsJSON := piperenv.GetResourceParameter(envRootPath, "commonPipelineEnvironment", "customDefaults")
-	var customDefaultsFromEnv []string
-	json.Unmarshal([]byte(customDefaultsJSON), &customDefaultsFromEnv)
-
-	// extend custom defaults defined in config.yml
-	c.CustomDefaults = append(customDefaultsFromEnv, c.CustomDefaults...)
-
-	if c.openFile == nil {
-		c.openFile = OpenPiperFile
-	}
-	for _, f := range c.CustomDefaults {
-		fc, err := c.openFile(f)
-		if err != nil {
-			return StepConfig{}, errors.Wrapf(err, "getting default '%v' failed", f)
-=======
 	// consider custom defaults defined in config.yml unless told otherwise
 	if ignoreCustomDefaults {
 		log.Entry().Info("Ignoring custom defaults from pipeline config")
@@ -183,9 +152,7 @@
 				return errors.Wrapf(err, "getting default '%v' failed", f)
 			}
 			defaults = append(defaults, fc)
->>>>>>> d8553ab5
-		}
-		defaults = append(defaults, fc)
+		}
 	}
 
 	if err := c.defaults.ReadPipelineDefaults(defaults); err != nil {
@@ -196,9 +163,21 @@
 }
 
 // GetStepConfig provides merged step configuration using defaults, config, if available
-func (c *Config) GetStepConfig(flagValues map[string]interface{}, paramJSON string, configuration io.ReadCloser, defaults []io.ReadCloser, ignoreCustomDefaults bool, filters StepFilters, parameters []StepParameters, secrets []StepSecrets, envParameters map[string]interface{}, stageName, stepName string, stepAliases []Alias) (StepConfig, error) {
+func (c *Config) GetStepConfig(flagValues map[string]interface{}, paramJSON string, configuration io.ReadCloser, defaults []io.ReadCloser, ignoreCustomDefaults bool, filters StepFilters, parameters []StepParameters, secrets []StepSecrets, envParameters map[string]interface{}, stageName, stepName string, stepAliases []Alias, envRootPath string) (StepConfig, error) {  
 	var stepConfig StepConfig
 	var err error
+    
+  if c.CustomDefaults == nil {
+		c.CustomDefaults = []string{}
+	}
+  // consider defaults from commonPipelineEnvironment
+	customDefaultsJSON := piperenv.GetResourceParameter(envRootPath, "commonPipelineEnvironment", "customDefaults")
+	var customDefaultsFromEnv []string
+	json.Unmarshal([]byte(customDefaultsJSON), &customDefaultsFromEnv)
+  
+  // extend custom defaults defined in config.yml
+	c.CustomDefaults = append(customDefaultsFromEnv, c.CustomDefaults...)
+
 
 	if !c.initialized {
 		err = c.InitializeConfig(configuration, defaults, ignoreCustomDefaults)
